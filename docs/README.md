--- conflicted
+++ resolved
@@ -1,6 +1,5 @@
 # Getting started with OpenWhisk
 
-<<<<<<< HEAD
 OpenWhisk is an [Apache Incubator Project](https://incubator.apache.org/projects/openwhisk.html). It is an open source implementation of a distributed, event-driven compute service. You can run it on your own hardware on-prem, or in the cloud. When running in the cloud you could use a Platfrom as as Service (PaaS) version of the OpenWhisk provided by IBM Bluemix, or you can provision it yourself into Infrastructure as a Service (IaaS) clouds, such as Bluemix, Amazon EC2, Microsoft Azure, Google GCP, etc. 
 
 OpenWhisk runs application logic in response to events or direct invocations from web or mobile apps over HTTP. Events can be provided from Bluemix services like Cloudant and from external sources. Developers can focus on writing application logic, and creating actions that are executed on demand. The benefits of this new paradigm are that you do not explicitly provision servers and worry about auto-scaling, or worry about high availability, updates, maintenance and pay for hours of processor time when your server is running but not serving requests. Your code executes whenever there is an HTTP call, database state change, or other type of event that triggers the execution of your code. You get billed by millisecond of execution time (rounded to the nearest 100ms in case of OpenWhisk) or on some platforms per request (not supported on OpenWhisk yet), not per hour of JVM regardless whether that VM was doing useful work or not.
@@ -75,153 +74,4 @@
 
 <!-- ## Using REST APIs with OpenWhisk - moved to rest_api.md -->
 
-<!-- ## OpenWhisk Hello World example - moved to samples.md -->
-=======
-OpenWhisk is an [Apache Incubator Project](https://incubator.apache.org/projects/openwhisk.html). It is an open source implementation of a distributed, event-driven compute service. You can run it on your own hardware on-prem, or in the cloud. When running in the cloud you could use PaaS version of the OpenWhisk provided by IBM Bluemix cloud, or you can provision it yourself into Bluemix IaaS, or other IaaS clouds, such as Amazon AWS, Microsoft Azure, Google GCP, etc. 
-
-OpenWhisk runs application logic in response to events or direct invocations from web or mobile apps over HTTP. Events can be provided from Bluemix services like Cloudant and from external sources. Developers can focus on writing application logic, and creating actions that are executed on demand. The benefits of this new paradigm are that you do not longer need to explicitly provision servers and worry about auto-scaling, high availability, updates, maintenance and pay for hours of processor time when your server is running, but not serving requests. Your code gets called whenever there is an HTTP call, database state change, or other type of event that triggers the execution of your code. You get billed by request or per millisecond of execution time, not per hour of JVM regardless whether that VM was doing useful work or not.
-
-This programming model is perfect match for microservices, mobile, IoT and many other apps – you get inherent auto-scaling and load balancing out of the box without having to manually configure clusters, load balancers, http plugins, etc. If you happen to run on IBM Bluemix cloud, you also get zero administration benefit. All you need to do is to provide the code you want to execute and give it to your cloud vendor. The rest is “magic”. Good introduction into the serverless programming model is available on [Martin Fowler's blog](https://martinfowler.com/articles/serverless.html).
-
-For more details about how OpenWhisk works, see [System overview](./about.md). Official project [website can be found here](http://openwhisk.org).
-
-## Setting up the OpenWhisk CLI 
-
-- Building OpenWhisk from a cloned repository will result in the generation of the command line interface. The
-generated CLIs will be located in `openwhisk/bin/go-cli/`. There will be an executable CLI located in the mentioned
-directory that will run on the operating system, and CPU architecture on which it was built. Executables for other
-operating system, and CPU architectures are located in the following directories: `openwhisk/bin/go-cli/mac`,
-`openwhisk/bin/go-cli/linux`, `openwhisk/bin/go-cli/windows`.
-
-- To download the CLI from an existing deployment, you will need to download the CLI using the deployment's base URL.
-A list of downloadable CLIs for various operating systems, and CPU architectures can be obtained from the following
-location `{BASE URL}/cli/go/download`. The `{BASE URL}` is the OpenWhisk API hostname or IP address
-(e.g., openwhisk.ng.bluemix.net).
-
-There are three properties to configure the CLI with:
-
-1. **API host** (name or IP address) for the OpenWhisk deployment you want to use.
-2. **Authorization key** (username and password) which grants you access to the OpenWhisk API.
-3. **Namespace** where your OpenWhisk assets are stored.
-
-The CLI will usually have an API host already set. You can check its value with
-`wsk property get --apihost`.
-
-If you know your authorization key and namespace, you can configure the CLI to use them. Otherwise
-you will need to provide one or both for most CLI operations.
-
-```
-wsk property set [--apihost <openwhisk_baseurl>] --auth <username:password> --namespace <namespace>
-```
-
-The API host is set automatically when you build the CLI for your environment. A _guest_ account is available
-in local installations with an authorization key located in [ansible/files/auth.guest](../ansible/files/auth.guest) and the namespace `guest`.
-To configure the CLI to use the guest account, you can run the following command from your `openwhisk` directory:
-
-```
-./bin/wsk property set --namespace guest --auth `cat ansible/files/auth.guest`
-```
-
-To verify your CLI setup, try [creating and running an action](#openwhisk-hello-world-example).
-
-## Setting up the deprecated OpenWhisk CLI (Python based)
-- The OpenWhisk command line interface (CLI) requires Python 2.7.
-
-- If you cloned the OpenWhisk repository, you will find the CLI in `openwhisk/bin/wsk`.
-
-- Otherwise, download the CLI from an existing deployment. You will need to know the base URL for the deployment you
-want to use and install it using [pip](https://pip.pypa.io/).
-
-```
-sudo pip install --upgrade https://{BASE URL}/openwhisk-0.1.0.tar.gz [--trusted-host {BASE URL}]
-```
-
-The `{BASE URL}` is the OpenWhisk API hostname or IP address (e.g., openwhisk.ng.bluemix.net).
-The `--trusted-host` option allows you to download the CLI from a host with a [self-signed (i.e., untrusted) certificate](../tools/vagrant/README.md#ssl-certificate-configuration-optional).
-
-## Using the OpenWhisk CLI
-
-After you have configured your environment, you can begin using the OpenWhisk CLI to do the following:
-
-* Run your code snippets, or actions, on OpenWhisk. See [Creating and invoking actions](./actions.md).
-* Use triggers and rules to enable your actions to respond to events. See [Creating triggers and rules](./triggers_rules.md).
-* Learn how packages bundle actions and configure external events sources. See [Using and creating packages](./packages.md).
-* Explore the catalog of packages and enhance your applications with external services, such as a [Cloudant event source](https://github.com/openwhisk/openwhisk-package-cloudant/blob/master/README.md). See [Using OpenWhisk-enabled services](./catalog.md).
-
-## Configure the CLI to use an HTTPS proxy
-
-The CLI can be setup to use an HTTPS proxy. To setup an HTTPS proxy, an environment variable called `HTTPS_PROXY` must
- -be created. The variable must be set to the address of the HTTPS proxy, and its port using the following format:
-`{PROXY IP}:{PROXY PORT}`.
-
-## Using OpenWhisk from an iOS app
-
-You can use OpenWhisk from your iOS mobile app or Apple Watch by using the OpenWhisk iOS SDK. For more details, refer to the [iOS documentation](./mobile_sdk.md).
-
-## Using REST APIs with OpenWhisk
-
-After your OpenWhisk environment is enabled, you can use OpenWhisk with your web apps or mobile apps with REST API calls.
-For more details about the APIs for actions, activations, packages, rules, and triggers, see the [OpenWhisk API documentation](http://petstore.swagger.io/?url=https://raw.githubusercontent.com/openwhisk/openwhisk/master/core/controller/src/main/resources/whiskswagger.json).
-
-## OpenWhisk Hello World example
-To get started with OpenWhisk, try the following JavaScript code example.
-
-```
-/**
- * Hello world as an OpenWhisk action.
- */
-function main(params) {
-    var name = params.name || 'World';
-    return {payload:  'Hello, ' + name + '!'};
-}
-```
-
-To use this example, follow these steps:
-
-1. Save the code to a file. For example, *hello.js*.
-
-2. From the OpenWhisk CLI command line, create the action by entering this command:
-
-    ```
-    $ wsk action create hello hello.js
-    ```
-
-3. Then, invoke the action by entering the following commands.
-
-    ```
-    $ wsk action invoke hello --blocking --result
-    ```
-
-    This command outputs:
-
-    ```
-    {
-        "payload": "Hello, World!"
-    }
-    ```
-
-    ```
-    $ wsk action invoke hello --blocking --result --param name Fred
-    ```
-
-    This command outputs:
-
-    ```
-    {
-        "payload": "Hello, Fred!"
-    }
-    ```
-
-You can also use the event-driven capabilities in OpenWhisk to invoke this action in response to events. Follow the [alarm service example](./packages.md#creating-and-using-trigger-feeds) to configure an event source to invoke the `hello` action every time a periodic event is generated.
-
-
-## System details
-
-You can find additional information about OpenWhisk in the following topics:
-
-* [Entity names](./reference.md#openwhisk-entities)
-* [Action semantics](./reference.md#action-semantics)
-* [Limits](./reference.md#system-limits)
-* [REST API](./reference.md#rest-api)
->>>>>>> bb5b7cb1
+<!-- ## OpenWhisk Hello World example - moved to samples.md -->