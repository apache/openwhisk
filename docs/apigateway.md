--- conflicted
+++ resolved
@@ -6,11 +6,9 @@
 
 Web Actions allows you to invoke an action with HTTP methods other than POST and in a public way without the action's authorization API key.
 
-<<<<<<< HEAD
+
 For more information on API Gateway feature you can read the [api management documentation](https://github.com/openwhisk/openwhisk-apigateway)
-=======
-For more information on API Gateway feature you can read the [api management documentation](https://github.com/openwhisk/openwhisk-apigateway/blob/master/doc/management_interface.md)
->>>>>>> e4f08b72
+
 
 
 ## Create APIs from OpenWhisk web actions using the CLI
