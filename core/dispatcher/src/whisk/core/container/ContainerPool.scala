/*
 * Copyright 2015-2016 IBM Corporation
 *
 * Licensed under the Apache License, Version 2.0 (the "License");
 * you may not use this file except in compliance with the License.
 * You may obtain a copy of the License at
 *
 * http://www.apache.org/licenses/LICENSE-2.0
 *
 * Unless required by applicable law or agreed to in writing, software
 * distributed under the License is distributed on an "AS IS" BASIS,
 * WITHOUT WARRANTIES OR CONDITIONS OF ANY KIND, either express or implied.
 * See the License for the specific language governing permissions and
 * limitations under the License.
 */

package whisk.core.container

import java.nio.charset.StandardCharsets
import java.nio.file.Files
import java.nio.file.Paths
import java.time.Instant
import java.util.Timer
import java.util.TimerTask

import scala.collection.concurrent.TrieMap
import scala.collection.mutable.ListBuffer

import akka.actor.ActorSystem

import whisk.common.Counter
import whisk.common.LoggingMarkers._
import whisk.common.TransactionId
import whisk.common.Verbosity
import whisk.core.WhiskConfig
import whisk.core.WhiskConfig.dockerImageTag
import whisk.core.WhiskConfig.invokerContainerNetwork
import whisk.core.WhiskConfig.selfDockerEndpoint
import whisk.core.entity.ActionLimits
import whisk.core.entity.MemoryLimit
import whisk.core.entity.TimeLimit
import whisk.core.entity.NodeJSExec
import whisk.core.entity.WhiskAction
import whisk.core.entity.WhiskAuth
import whisk.core.entity.WhiskAuthStore
import whisk.core.entity.WhiskEntityStore

/*
 * A thread-safe container pool that internalizes container creation/teardown and allows users
 * to check out a container.
 *
 * Synchronization via "this" is used to maintain integrity of the data structures.
 * A separate object "gcSync" is used to prevent multiple GC's from occurring.
 *
 * TODO: for now supports only one container per key
 * TODO: for now does not allow concurrent container creation
 */
class ContainerPool(
    config: WhiskConfig,
    invokerInstance: Integer = 0,
    useWarmContainers: Boolean = true)(implicit actorSystem: ActorSystem)
    extends ContainerUtils {

    val dockerhost = config.selfDockerEndpoint
    private val datastore = WhiskEntityStore.datastore(config)
    private val authStore = WhiskAuthStore.datastore(config)

    // Eventually, we will have a more sophisticated warmup strategy that does multiple sizes
    private val defaultMemoryLimit = MemoryLimit(MemoryLimit.STD_MEMORY)

    /*
     * Set verbosity of this and owned objects.
     */
    override def setVerbosity(level: Verbosity.Level) = {
        super.setVerbosity(level)
        datastore.setVerbosity(level)
        authStore.setVerbosity(level)
    }

    /*
     * Enable/disable GC.  If disabled, overrides other flags/methods.
     */
    def enableGC() = gcOn = true
    def disableGC() = gcOn = false

    /*
     * Perform a GC immediately of all idle containers, blocking the caller until completed.
     */
    def forceGC()(implicit transid: TransactionId) = removeAllIdle({ containerInfo => true })

    /*
     * Getter/Setter for various GC paramters.
     */
    def gcThreshold: Double = _gcThreshold // seconds
    def maxIdle: Int = _maxIdle // container count
    def maxActive: Int = _maxActive // container count
    def gcThreshold_=(value: Double): Unit = _gcThreshold = Math.max(0.0, value)
    def maxIdle_=(value: Int): Unit = _maxIdle = Math.max(0, value)
    def maxActive_=(value: Int): Unit = _maxActive = Math.max(0, value)

    def resetMaxIdle() = _maxIdle = defaultMaxIdle
    def resetMaxActive() = _maxActive = defaultMaxActive
    def resetGCThreshold() = _gcThreshold = defaultGCThreshold

    /*
     * Controls where docker container logs are put.
     */
    def logDir: String = _logDir // seconds
    def logDir_=(value: String): Unit = _logDir = value

    /*
     * How many containers are in the pool at the moment?
     * There are also counts of containers we are trying to start but have not inserted into the data structure.
     */
    def idleCount() = countByState(State.Idle)
    def activeCount() = countByState(State.Active)
    private val startingCounter = new Counter()

    /*
     * Convenience method to list _ALL_ containers at this docker point with "docker ps -a --no-trunc".
     * This could include containers not in this pool at all.
     */
    def listAll()(implicit transid: TransactionId): Array[ContainerState] = listContainers(true)

    type RunResult = ContainerPool.RunResult

    /*
     * Retrieve (possibly create) a container based on the subject and versioned action.
     * A flag is included to indicate whether initialization succeeded.
     * The invariant of returning the container back to the pool holds regardless of whether init succeeded or not.
     * In case of failure to start a container, None is returned.
     */
    def getAction(action: WhiskAction, auth: WhiskAuth)(implicit transid: TransactionId): Option[(WhiskContainer, Option[RunResult])] = {
<<<<<<< HEAD
        marker(this, INVOKER_GET_CONTAINER_START, s"Getting container for ${action.fullyQualifiedName} with ${auth.uuid}")
=======
        info(this, s"Getting container for ${action.fullyQualifiedName} with ${auth.uuid}", INVOKER_GET_CONTAINER_START)
>>>>>>> 3bae224e
        val key = makeKey(action, auth)
        getImpl(key, { () => makeWhiskContainer(action, auth) }) map {
            case (c, initResult) =>
                val cacheMsg = if (!initResult.isDefined) "(Cache Hit)" else "(Cache Miss)"
<<<<<<< HEAD
                marker(this, INVOKER_GET_CONTAINER_DONE, s"ContainerPool.getAction obtained container ${c.id} ${cacheMsg}")
=======
                info(this, s"ContainerPool.getAction obtained container ${c.id} ${cacheMsg}", INVOKER_GET_CONTAINER_DONE)
>>>>>>> 3bae224e
                (c.asInstanceOf[WhiskContainer], initResult)
        }
    }

    def getByImageName(imageName: String, args: Array[String])(implicit transid: TransactionId): Option[Container] = {
        info(this, s"Getting container for image $imageName with args " + args.mkString(" "))
        val key = makeKey(imageName, args)
        getImpl(key, { () => makeContainer(imageName, args) }) map { _._1 }
    }

    /*
     * Try to get/create a container via the thunk by delegating to getOrMake.
     * This method will apply retry so that the caller is blocked until retry succeeds.
     *
     */
    def getImpl(key: String, conMaker: () => ContainerResult)(implicit transid: TransactionId): Option[(Container, Option[RunResult])] = {
        getOrMake(key, conMaker) match {
            case Success(con, initResult) =>
                info(this, s"""Obtained container ${con.containerId.getOrElse("unknown")}""")
                return Some(con, initResult)
            case Error(str) =>
                error(this, s"Error starting container: $str")
                return None
            case Busy() =>
                Thread.sleep(100)
                getImpl(key, conMaker)
        }
    }

    def getNumberOfIdleContainers(key: String)(implicit transid: TransactionId): Int = {
        this.synchronized {
            keyMap.get(key) map { bucket => bucket.count { _.isIdle() } } getOrElse 0
        }
    }

    /*
     * Try to get or create a container, returning None if there are too many
     * active containers.
     *
     * The multiple synchronization block, and the use of startingCounter,
     * is needed to make sure container count is accurately tracked,
     * data structure maintains integrity, but to keep all length operations
     * outside of the lock.
     *
     * The returned container will be active (not pause).
     */
    def getOrMake(key: String, conMaker: () => ContainerResult)(implicit transid: TransactionId): ContainerResult = {
        retrieve(key) match {
            case CacheMiss() => {
                this.synchronized {
                    if (activeCount() + startingCounter.cur >= _maxActive) // Someone could have fully started a container
                        return Busy()
                    if (startingCounter.cur >= 1) // Limit concurrent starting of containers
                        return Busy()
                    startingCounter.next()
                }
                try {
                    conMaker() match { /* We make the container outside synchronization */
                        // Unfortunately, variables are not allowed in pattern alternatives even when the types line up.
                        case res @ Success(con, initResult) =>
                            this.synchronized {
                                val ci = introduceContainer(key, con)
                                ci.state = State.Active
                                res
                            }
                        case res @ Error(_) => return res
                        case Busy() =>
                            assert(false)
                            null // conMaker only returns Success or Error
                    }
                } finally {
                    startingCounter.prev()
                }
            }
            case s @ Success(con, initResult) =>
                con.transid = transid
                con.unpause()
                s
            case other => other
        }
    }

    /*
     * Obtain a pre-existing container from the pool - transitioning it to Active state but without docker unpausing.
     * If we are over capacity, signal Busy.
     * If it does not exist ready to do, indicate a miss.
     */
    def retrieve(key: String)(implicit transid: TransactionId): ContainerResult = {
        this.synchronized {
            if (activeCount() + startingCounter.cur >= _maxActive)
                return Busy()
            if (!keyMap.contains(key))
                keyMap += key -> new ListBuffer()
            val bucket = keyMap.get(key).getOrElse(null)
            bucket.find({ ci => ci.isIdle() }) match {
                case None => CacheMiss()
                case Some(ci) => {
                    ci.state = State.Active
                    Success(ci.container, None)
                }
            }
        }
    }

    /*
     * Move a container from one bucket (i.e. key) to a different one.
     * This operation is performed when we specialize a pre-warmed container to an action.
     * ContainerMap does not need to be updated as the Container <-> ContainerInfo relationship does not change.
     */
    def changeKey(ci: ContainerInfo, oldKey: String, newKey: String)(implicit transid: TransactionId) = {
        this.synchronized {
            assert(ci.state == State.Active)
            assert(keyMap.contains(oldKey))
            if (!keyMap.contains(newKey))
                keyMap += newKey -> new ListBuffer()
            val oldBucket = keyMap.get(oldKey).getOrElse(null)
            val newBucket = keyMap.get(newKey).getOrElse(null)
            oldBucket -= ci
            newBucket += ci
        }
    }

    /*
     * Return the container to the pool or delete altogether.
     * This call can be slow but not while locking data structure so it does not interfere with other activations.
     */
    def putBack(container: Container, delete: Boolean = false)(implicit transid: TransactionId): Unit = {
        info(this, s"ContainerPool.putBack returning container ${container.id}  delete = $delete")
        if (!delete) container.pause() // Docker operation outside sync block. Don't pause if we are deleting.
        val toBeDeleted = this.synchronized { // Return container to pool logically and then optionally delete
            // Always put back logically for consistency
            val Some(ci) = containerMap.get(container)
            assert(ci.state == State.Active)
            ci.lastUsed = System.currentTimeMillis()
            ci.state = State.Idle
            val toBeDeleted = if (delete) {
                removeContainerInfo(ci) // no docker operation here
                List(ci)
            } else
                List()
            this.notify()
            toBeDeleted
        }
        teardownContainers(toBeDeleted) // perform delete docker operation outside lock
        // Perform capacity-based GC here.
        if (gcOn) { // Synchronization occurs inside calls in a fine-grained manner.
            while (idleCount() > _maxIdle) { // it is safe for this to be non-atomic with body
                removeOldestIdle()
            }
        }
    }

    // ------------------------------------------------------------------------------------------------------------

    object State extends Enumeration {
        val Idle, Active = Value
    }

    /*
     * Wraps a Container to allow a ContainerPool-specific information.
     */
    class ContainerInfo(k: String, con: Container) {
        val key = k
        val container = con
        var state = State.Idle
        var lastUsed = System.currentTimeMillis()
        def isIdle() = state == State.Idle
    }

    // The result of trying to start a class.  Option is too weak to do it.
    abstract class ContainerResult
    case class Success(con: Container, initResult: Option[RunResult]) extends ContainerResult
    case class CacheMiss() extends ContainerResult
    case class Busy() extends ContainerResult
    case class Error(string: String) extends ContainerResult

    private val LOG_SLACK = 150 // Delay for XX msec for docker output to show up.  Relevant only for teardown not regular running.
    private val containerMap = new TrieMap[Container, ContainerInfo]
    private val keyMap = new TrieMap[String, ListBuffer[ContainerInfo]]

    // Note that the prefix seprates the name space of this from regular keys.
    // TODO: Generalize across language by storing image name when we generalize to other languages
    //       Better heuristic for # of containers to keep warm - make sensitive to idle capacity
    private val warmNodejsKey = "warm.nodejs"
    private val nodejsExec = NodeJSExec("", None)
    private val WARM_NODEJS_CONTAINERS = 2

    private def makeKey(action: WhiskAction, auth: WhiskAuth) = {
        s"instantiated.${auth.uuid}.${action.fullyQualifiedName}.${action.rev}"
    }

    private def makeKey(imageName: String, args: Array[String]) = {
        "instantiated." + imageName + args.mkString("_")
    }

    private def keyMapToString(): String = {
        keyMap.foldLeft("") { case (acc, (key, ciList)) => acc + s"[$key -> $ciList]  " }
    }

    // Easier to walk containerMap than keyMap
    private def countByState(state: State.Value) = this.synchronized { containerMap.count({ case (_, ci) => ci.state == state }) }

    // Sample container name: wsk1_1_joeibmcomhelloWorldDemo_20150901T202701852Z
    private def makeContainerName(localName: String): String =
        ContainerCounter.containerName(invokerInstance.toString(), localName)

    private def makeContainerName(action: WhiskAction): String =
        makeContainerName(action.fullyQualifiedName)

    // A background thread that re-populates the container pool with fresh (un-instantiated) nodejs containers.
    private val warmupThread = new Thread {
        override def run {
            val tid = TransactionId.invokerWarmup
            while (true) {
                if (getNumberOfIdleContainers(warmNodejsKey)(tid) < WARM_NODEJS_CONTAINERS) {
                    makeWarmNodejsContainer()(tid)
                }
                Thread.sleep(100)
            }
        }
    }

    private def makeWarmNodejsContainer()(implicit transid: TransactionId): WhiskContainer = {
        val imageName = WhiskAction.containerImageName(nodejsExec, config.dockerRegistry, config.dockerImageTag)
        val limits = ActionLimits(TimeLimit(), defaultMemoryLimit)
        val containerName = makeContainerName("warmJsContainer")
        val con = makeGeneralContainer(warmNodejsKey, containerName, imageName, limits)
        con.pause()
        this.synchronized {
            introduceContainer(warmNodejsKey, con)
        }
        info(this, s"ContainerPool: started warm nodejs container")
        con
    }

    private def getWarmNodejsContainer(key: String)(implicit transid: TransactionId): Option[WhiskContainer] =
        retrieve(warmNodejsKey) match {
            case Success(con, _) =>
                info(this, s"Obtained a pre-warmed container")
                con.transid = transid
                val Some(ci) = containerMap.get(con)
                changeKey(ci, warmNodejsKey, key)
                con.unpause()
                Some(con.asInstanceOf[WhiskContainer])
            case _ => None
        }

    // Obtain a container (by creation or promotion) and initialize by sending code.
    private def makeWhiskContainer(action: WhiskAction, auth: WhiskAuth)(implicit transid: TransactionId): ContainerResult = {
        val imageName = getDockerImageName(action)
        val limits = action.limits
        val nodeImageName = WhiskAction.containerImageName(nodejsExec, config.dockerRegistry, config.dockerImageTag)
        val key = makeKey(action, auth)
        val warmedContainer = if (limits.memory == defaultMemoryLimit && imageName == nodeImageName) getWarmNodejsContainer(key) else None
        val containerName = makeContainerName(action)
        val con = warmedContainer getOrElse makeGeneralContainer(key, containerName, imageName, limits)
        initWhiskContainer(action, con)
    }

    // Make a container somewhat generically without introducing into data structure.
    // There is access to global settings (docker registry)
    // and generic settings (image name - static limits) but without access to WhiskAction.
    private def makeGeneralContainer(key: String, containerName: String,
                                     imageName: String, limits: ActionLimits)(implicit transid: TransactionId): WhiskContainer = {
        val network = config.invokerContainerNetwork
        val env = getContainerEnvironment()
        val pull = !imageName.contains("whisk/")
        // This will start up the container
        val con = new WhiskContainer(transid, this, key, containerName, imageName, network, pull, env, limits)
        info(this, s"ContainerPool: started container - about to send init")
        con
    }

    // We send the payload here but eventually must also handle morphing a pre-allocated container into the right state.
    private def initWhiskContainer(action: WhiskAction, con: WhiskContainer)(implicit transid: TransactionId): ContainerResult = {
        con.boundParams = action.parameters.toJsObject
        if (con.containerId.isDefined) {
            // Then send it the init payload which is code for now
            val initArg = action.containerInitializer
            val initResult = con.init(initArg)
            Success(con, Some(initResult))
        } else Error("failed to get id for container")
    }

    private def makeContainer(imageName: String, args: Array[String])(implicit transid: TransactionId): ContainerResult = {
        val con = new Container(transid, this, makeKey(imageName, args), None, imageName, config.invokerContainerNetwork, false, ActionLimits(), Map(), args)
        con.setVerbosity(getVerbosity())
        Success(con, None)
    }

    /*
     * The caller must have synchronized to maintain data structure atomicity.
     *
     * Add the container into the data structure in an Idle state.
     */
    private def introduceContainer(key: String, container: Container)(implicit transid: TransactionId): ContainerInfo = {
        val ci = new ContainerInfo(key, container)
        if (keyMap.contains(key))
            keyMap.get(key).getOrElse(null) += ci // will not be null
        else
            keyMap += key -> ListBuffer(ci)
        containerMap += container -> ci
        dumpState("introduceContainer")
        ci
    }

    private def dumpState(prefix: String)(implicit transid: TransactionId) = {
        debug(this, s"$prefix: keyMap = ${keyMapToString()}")
    }

    private def getDockerImageName(action: WhiskAction): String = {
        val imageName = action.containerImageName(config.dockerRegistry, config.dockerImageTag)
        info(this, s"Using image ${imageName}")
        imageName
    }

    private def getContainerEnvironment(): Map[String, String] = {
        Map(WhiskConfig.asEnvVar(WhiskConfig.edgeHostName) -> config.edgeHost,
            WhiskConfig.asEnvVar(WhiskConfig.whiskVersionName) -> config.whiskVersion)
    }

    private val defaultMaxIdle = 10
    private val defaultMaxActive = 4
    private val defaultGCThreshold = 600.0 // seconds

    val gcFreqMilli = 1000 // this should not be leaked but a test needs this until GC count is implemented
    private var _maxIdle = defaultMaxIdle
    private var _maxActive = defaultMaxActive
    private var _gcThreshold = defaultGCThreshold
    private var gcOn = true
    private val gcSync = new Object()

    private val timer = new Timer()
    private val gcTask = new TimerTask {
        def run() {
            performGC()(TransactionId.invoker)
        }
    }
    timer.scheduleAtFixedRate(gcTask, 0, gcFreqMilli)

    /*
     * Remove all idle containers older than the threshold.
     */
    private def performGC()(implicit transid: TransactionId) = {
        val expiration = System.currentTimeMillis() - (gcThreshold * 1000.0).toLong
        removeAllIdle({ containerInfo => containerInfo.lastUsed <= expiration })
        dumpState("performGC")
    }

    /*
     * Collect all containers that are in the idle state and pass the predicate.
     * gcSync is used to prevent multiple GC's.
     */
    private def removeAllIdle(pred: ContainerInfo => Boolean)(implicit transid: TransactionId) = {
        gcSync.synchronized {
            val idleInfo = this.synchronized {
                val idle = containerMap filter { case (container, ci) => ci.isIdle() && pred(ci) }
                idle.keys foreach { con =>
                    info(this, s"ContainerPool.removeAllIdle removing container ${con.id}")
                }
                containerMap --= idle.keys
                keyMap foreach { case (key, ciList) => ciList --= idle.values }
                keyMap retain { case (key, ciList) => !ciList.isEmpty }
                idle.values
            }
            teardownContainers(idleInfo)
        }
    }

    // Remove containerInfo from data structures but does not perform actual container operation.
    // Caller must establish synchronization
    private def removeContainerInfo(conInfo: ContainerInfo)(implicit transid: TransactionId) = {
        containerMap -= conInfo.container
        keyMap foreach { case (key, ciList) => ciList -= conInfo }
        keyMap retain { case (key, ciList) => !ciList.isEmpty }
    }

    private def removeOldestIdle()(implicit transid: TransactionId) = {
        // Note that the container removal - if any - is done outside the synchronized block
        val oldestIdle = this.synchronized {
            val idle = (containerMap filter { case (container, ci) => ci.isIdle() })
            if (idle.isEmpty)
                List()
            else {
                val oldestConInfo = idle.minBy(_._2.lastUsed)._2
                info(this, s"ContainerPool.removeOldestIdle removing container ${oldestConInfo.container.id}")
                removeContainerInfo(oldestConInfo)
                List(oldestConInfo)
            }
        }
        teardownContainers(oldestIdle)
    }

    // Getter/setter for this are above.
    private var _logDir = "/logs"
    private val actionContainerPrefix = "wsk"

    /*
     * Actually delete the containers.
     * The delay is needed for the forwarders.
     * TODO: Maybe use a Future so caller is not blocked.
     */
    private def teardownContainers(containers: Iterable[ContainerInfo])(implicit transid: TransactionId) = {
        Thread.sleep(LOG_SLACK)
        containers foreach { ci =>
            val logs = ci.container.getLogs()
            val conName = ci.container.name
            val filename = s"${_logDir}/${conName}.log"
            Files.write(Paths.get(filename), logs.getBytes(StandardCharsets.UTF_8))
            info(this, s"teardownContainers: wrote docker logs to $filename")
            ci.container.remove()
        }
    }

    /*
     * Remove all containers with the actionContainerPrefix to kill leftover action containers.
     * Useful for a hotswap.
     */
    def killStragglers()(implicit transid: TransactionId) =
        listAll.foreach({
            case ContainerState(id, image, name) => {
                if (name.startsWith(actionContainerPrefix)) {
                    unpauseContainer(name)
                    killContainer(name)
                }
            }
        })

    /*
     * Get the size of the mounted file associated with this whisk container.
     */
    def getLogSize(con: WhiskContainer, mounted: Boolean)(implicit transid: TransactionId): Long = {
        con.containerId map { id => getDockerLogSize(id, mounted) } getOrElse 0
    }

    if (useWarmContainers)
        warmupThread.start
}

object ContainerPool {
    def requiredProperties = Map(selfDockerEndpoint -> "localhost") ++ Map(dockerImageTag -> "latest") ++ Map(invokerContainerNetwork -> "bridge")
    type RunResult = (Instant, Instant, Option[(Int, String)])
}<|MERGE_RESOLUTION|>--- conflicted
+++ resolved
@@ -131,20 +131,12 @@
      * In case of failure to start a container, None is returned.
      */
     def getAction(action: WhiskAction, auth: WhiskAuth)(implicit transid: TransactionId): Option[(WhiskContainer, Option[RunResult])] = {
-<<<<<<< HEAD
-        marker(this, INVOKER_GET_CONTAINER_START, s"Getting container for ${action.fullyQualifiedName} with ${auth.uuid}")
-=======
         info(this, s"Getting container for ${action.fullyQualifiedName} with ${auth.uuid}", INVOKER_GET_CONTAINER_START)
->>>>>>> 3bae224e
         val key = makeKey(action, auth)
         getImpl(key, { () => makeWhiskContainer(action, auth) }) map {
             case (c, initResult) =>
                 val cacheMsg = if (!initResult.isDefined) "(Cache Hit)" else "(Cache Miss)"
-<<<<<<< HEAD
-                marker(this, INVOKER_GET_CONTAINER_DONE, s"ContainerPool.getAction obtained container ${c.id} ${cacheMsg}")
-=======
                 info(this, s"ContainerPool.getAction obtained container ${c.id} ${cacheMsg}", INVOKER_GET_CONTAINER_DONE)
->>>>>>> 3bae224e
                 (c.asInstanceOf[WhiskContainer], initResult)
         }
     }
