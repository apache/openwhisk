--- conflicted
+++ resolved
@@ -20,11 +20,6 @@
 import akka.Done
 import akka.actor.{ActorRef, ActorRefFactory, ActorSystem, CoordinatedShutdown, Props}
 import akka.grpc.GrpcClientSettings
-<<<<<<< HEAD
-import akka.http.scaladsl.server.Directives._
-import akka.http.scaladsl.server.Route
-=======
->>>>>>> 07c92024
 import akka.pattern.ask
 import akka.util.Timeout
 import com.ibm.etcd.api.Event.EventType
@@ -35,7 +30,7 @@
 import org.apache.openwhisk.core.connector._
 import org.apache.openwhisk.core.containerpool._
 import org.apache.openwhisk.core.containerpool.logging.LogStoreProvider
-import org.apache.openwhisk.core.containerpool.v2._
+import org.apache.openwhisk.core.containerpool.v2.{GetState => GetPoolState, _}
 import org.apache.openwhisk.core.database._
 import org.apache.openwhisk.core.entity._
 import org.apache.openwhisk.core.etcd.EtcdKV.ContainerKeys.containerPrefix
@@ -395,23 +390,14 @@
 
   override def getPoolState(): Future[Either[NotSupportedPoolState, TotalContainerPoolState]] = {
     implicit val timeout: Timeout = 5.seconds
-    (pool ? GetState).mapTo[TotalContainerPoolState].map(Right(_))
-  }
-
-<<<<<<< HEAD
-  override def getPoolState(): Route = {
-    implicit val timeout: Timeout = 5.seconds
-    complete((pool ? GetState).mapTo[TotalContainerPoolState].map(_.serialize()))
-  }
-
-  override def backfillPrewarm(): Route = {
-=======
+    (pool ? GetPoolState).mapTo[TotalContainerPoolState].map(Right(_))
+  }
+
   override def isEnabled(): String = {
     InvokerEnabled(warmUpWatcher.nonEmpty).serialize()
   }
 
   override def backfillPrewarm(): String = {
->>>>>>> 07c92024
     pool ! AdjustPrewarmedContainer
     "backfilling prewarm container"
   }
