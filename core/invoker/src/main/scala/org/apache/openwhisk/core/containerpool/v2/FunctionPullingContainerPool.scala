--- conflicted
+++ resolved
@@ -18,10 +18,7 @@
 package org.apache.openwhisk.core.containerpool.v2
 
 import java.util.concurrent.atomic.AtomicInteger
-<<<<<<< HEAD
-=======
-
->>>>>>> 07c92024
+
 import akka.actor.{Actor, ActorRef, ActorRefFactory, Cancellable, Props}
 import org.apache.openwhisk.common._
 import org.apache.openwhisk.core.connector.ContainerCreationError._
@@ -29,7 +26,6 @@
   ContainerCreationAckMessage,
   ContainerCreationMessage,
   ContainerDeletionMessage,
-  GetState,
   ResultMetadata
 }
 import org.apache.openwhisk.core.containerpool.{
@@ -68,12 +64,6 @@
                                    prewarmedPool: PrewarmedContainerPoolState,
                                    busyPool: WarmContainerPoolState,
                                    pausedPool: WarmContainerPoolState) {
-<<<<<<< HEAD
-  def serialize(): String = TotalContainerPoolState.totalPoolSerdes.write(this).compactPrint
-}
-
-=======
-
   def serialize(): String = TotalContainerPoolState.totalPoolSerdes.write(this).compactPrint
 }
 
@@ -81,7 +71,6 @@
   def serialize(): String = "not supported"
 }
 
->>>>>>> 07c92024
 case class CreationContainer(creationMessage: ContainerCreationMessage, action: WhiskAction)
 case class DeletionContainer(deletionMessage: ContainerDeletionMessage)
 case object Remove
@@ -446,16 +435,6 @@
       // Reset the prewarmCreateCount value when do expiration check and backfill prewarm if possible
       prewarmCreateFailedCount.set(0)
       adjustPrewarmedContainer(false, true)
-<<<<<<< HEAD
-    case GetState =>
-      val totalContainers = busyPool.size + inProgressPool.size + warmedPool.size + prewarmedPool.size
-      val prewarmedState =
-        PrewarmedContainerPoolState(prewarmedPool.size, prewarmedPool.groupBy(_._2.kind).mapValues(_.size))
-      val busyState = WarmContainerPoolState(busyPool.size, busyPool.values.map(_.basicContainerInfo).toList)
-      val pausedState = WarmContainerPoolState(warmedPool.size, warmedPool.values.map(_.basicContainerInfo).toList)
-      sender() ! TotalContainerPoolState(totalContainers, inProgressPool.size, prewarmedState, busyState, pausedState)
-=======
-
     case GetState =>
       val totalContainers = busyPool.size + inProgressPool.size + warmedPool.size + prewarmedPool.size
       val prewarmedState =
@@ -463,8 +442,6 @@
       val busyState = WarmContainerPoolState(busyPool.size, busyPool.values.map(_.basicContainerInfo).toList)
       val pausedState = WarmContainerPoolState(warmedPool.size, warmedPool.values.map(_.basicContainerInfo).toList)
       sender() ! TotalContainerPoolState(totalContainers, inProgressPool.size, prewarmedState, busyState, pausedState)
-
->>>>>>> 07c92024
   }
 
   /** Install prewarm containers up to the configured requirements for each kind/memory combination or specified kind/memory */
