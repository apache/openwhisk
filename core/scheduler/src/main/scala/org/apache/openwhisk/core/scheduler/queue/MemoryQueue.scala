--- conflicted
+++ resolved
@@ -226,24 +226,9 @@
       logging.info(this, s"[$invocationNamespace:$action:$stateName] Enable namespace throttling.")
       enableNamespaceThrottling()
 
-<<<<<<< HEAD
-      // if no container could be created, it is same with Flushing state.
-      if (dropMsg) {
+      if (dropMsg)
         completeAllActivations(tooManyConcurrentRequests, isWhiskError = queueConfig.failThrottleAsWhiskError)
-        goto(Flushing) using FlushingData(
-          data.schedulerActor,
-          data.droppingActor,
-          TooManyConcurrentRequests,
-          tooManyConcurrentRequests)
-      } else {
-        // if there are already some containers running, activations can still be processed so goto the NamespaceThrottled state.
-        goto(NamespaceThrottled) using ThrottledData(data.schedulerActor, data.droppingActor)
-      }
-=======
-      if (dropMsg)
-        completeAllActivations(tooManyConcurrentRequests, isWhiskError = false)
       goto(NamespaceThrottled) using ThrottledData(data.schedulerActor, data.droppingActor)
->>>>>>> 138f3d90
 
     case Event(StateTimeout, data: RunningData) =>
       if (queue.isEmpty && (containers.size + creationIds.size) <= 0) {
