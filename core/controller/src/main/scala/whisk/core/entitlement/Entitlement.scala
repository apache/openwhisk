--- conflicted
+++ resolved
@@ -71,30 +71,15 @@
  * A trait that implements entitlements to resources. It performs checks for CRUD and Acivation requests.
  * This is where enforcement of activation quotas takes place, in additional to basic authorization.
  */
-<<<<<<< HEAD
-protected[core] abstract class EntitlementProvider(config: WhiskConfig)(
-    implicit actorSystem: ActorSystem, logging: Logging) {
-=======
-protected[core] abstract class EntitlementProvider(config: WhiskConfig, loadBalancer: LoadBalancer)(
-  implicit actorSystem: ActorSystem,
-  logging: Logging) {
->>>>>>> 5f84bb9d
+protected[core] abstract class EntitlementProvider(config: WhiskConfig)(implicit actorSystem: ActorSystem,
+                                                                        logging: Logging) {
 
   private implicit val executionContext = actorSystem.dispatcher
 
-<<<<<<< HEAD
-    private val invokeRateThrottler = new RateThrottler("actions per minute", config.actionInvokePerMinuteLimit.toInt, _.limits.invocationsPerMinute)
-    private val triggerRateThrottler = new RateThrottler("triggers per minute", config.triggerFirePerMinuteLimit.toInt, _.limits.firesPerMinute)
-=======
   private val invokeRateThrottler =
     new RateThrottler("actions per minute", config.actionInvokePerMinuteLimit.toInt, _.limits.invocationsPerMinute)
   private val triggerRateThrottler =
     new RateThrottler("triggers per minute", config.triggerFirePerMinuteLimit.toInt, _.limits.firesPerMinute)
-  private val concurrentInvokeThrottler = new ActivationThrottler(
-    loadBalancer,
-    config.actionInvokeConcurrentLimit.toInt,
-    config.actionInvokeSystemOverloadLimit.toInt)
->>>>>>> 5f84bb9d
 
   /**
    * Grants a subject the right to access a resources.
@@ -137,67 +122,11 @@
    */
   protected[core] def checkThrottles(user: Identity)(implicit transid: TransactionId): Future[Unit] = {
 
-<<<<<<< HEAD
-        logging.info(this, s"checking user '${user.subject}' has not exceeded activation quota")
-        checkThrottleOverload(!invokeRateThrottler.check(user), tooManyRequests)
-        .map {
-            Future.failed(_)
-        } getOrElse Future.successful({})
-    }
-
-    /**
-     * Checks if a subject has the right to access a specific resource. The entitlement may be implicit,
-     * that is, inferred based on namespaces that a subject belongs to and the namespace of the
-     * resource for example, or explicit. The implicit check is computed here. The explicit check
-     * is delegated to the service implementing this interface.
-     *
-     * NOTE: do not use this method to check a package binding because this method does not allow
-     * for a continuation to check that both the binding and the references package are both either
-     * implicitly or explicitly granted. Instead, resolve the package binding first and use the alternate
-     * method which authorizes a set of resources.
-     *
-     * @param user the subject to check rights for
-     * @param right the privilege the subject is requesting (applies to the entire set of resources)
-     * @param resource the resource the subject requests access to
-     * @return a promise that completes with success iff the subject is permitted to access the requested resource
-     */
-    protected[core] def check(user: Identity, right: Privilege, resource: Resource)(
-        implicit transid: TransactionId): Future[Unit] = check(user, right, Set(resource))
-
-    /**
-     * Checks if a subject has the right to access a set of resources. The entitlement may be implicit,
-     * that is, inferred based on namespaces that a subject belongs to and the namespace of the
-     * resource for example, or explicit. The implicit check is computed here. The explicit check
-     * is delegated to the service implementing this interface.
-     *
-     * @param user the subject identity to check rights for
-     * @param right the privilege the subject is requesting (applies to the entire set of resources)
-     * @param resources the set of resources the subject requests access to
-     * @return a promise that completes with success iff the subject is permitted to access all of the requested resources
-     */
-    protected[core] def check(user: Identity, right: Privilege, resources: Set[Resource])(
-        implicit transid: TransactionId): Future[Unit] = {
-        val subject = user.subject
-
-        val entitlementCheck: Future[Boolean] = if (user.rights.contains(right)) {
-            if (resources.nonEmpty) {
-                logging.info(this, s"checking user '$subject' has privilege '$right' for '${resources.mkString(",")}'")
-                checkUserThrottle(user, right, resources)
-                .map {
-                    Future.failed(_)
-                } getOrElse checkPrivilege(user, right, resources)
-            } else Future.successful(true)
-        } else if (right != REJECT) {
-            logging.info(this, s"supplied authkey for user '$subject' does not have privilege '$right' for '${resources.mkString(",")}'")
-            Future.failed(RejectRequest(Forbidden))
-        } else {
-            Future.successful(false)
-        }
-=======
     logging.info(this, s"checking user '${user.subject}' has not exceeded activation quota")
-    checkSystemOverload(ACTIVATE)
-      .flatMap(_ => checkThrottleOverload(invokeRateThrottler.check(user)))
-      .flatMap(_ => checkThrottleOverload(concurrentInvokeThrottler.check(user)))
+    checkThrottleOverload(!invokeRateThrottler.check(user), tooManyRequests)
+      .map {
+        Future.failed(_)
+      } getOrElse Future.successful({})
   }
 
   /**
@@ -233,15 +162,14 @@
   protected[core] def check(user: Identity, right: Privilege, resources: Set[Resource])(
     implicit transid: TransactionId): Future[Unit] = {
     val subject = user.subject
->>>>>>> 5f84bb9d
 
     val entitlementCheck: Future[Boolean] = if (user.rights.contains(right)) {
       if (resources.nonEmpty) {
         logging.info(this, s"checking user '$subject' has privilege '$right' for '${resources.mkString(",")}'")
-        checkSystemOverload(right)
-          .flatMap(_ => checkUserThrottle(user, right, resources))
-          .flatMap(_ => checkConcurrentUserThrottle(user, right, resources))
-          .flatMap(_ => checkPrivilege(user, right, resources))
+        checkUserThrottle(user, right, resources)
+          .map {
+            Future.failed(_)
+          } getOrElse checkPrivilege(user, right, resources)
       } else Future.successful(true)
     } else if (right != REJECT) {
       logging.info(
@@ -265,25 +193,6 @@
     }
   }
 
-<<<<<<< HEAD
-    /**
-     * Limits activations if subject exceeds their own limits.
-     * If the requested right is an activation, the set of resources must contain an activation of an action or filter to be throttled.
-     * While it is possible for the set of resources to contain more than one action or trigger, the plurality is ignored and treated
-     * as one activation since these should originate from a single macro resources (e.g., a sequence).
-     *
-     * @param user the subject identity to check rights for
-     * @param right the privilege, if ACTIVATE then check quota else return None
-     * @param resource the set of resources must contain at least one resource that can be activated else return None
-     * @return None if subject is not throttled else a rejection
-     */
-    private def checkUserThrottle(user: Identity, right: Privilege, resources: Set[Resource])(
-        implicit transid: TransactionId): Option[RejectRequest] = {
-        def userThrottled = {
-            val isInvocation = resources.exists(_.collection.path == Collection.ACTIONS)
-            val isTrigger = resources.exists(_.collection.path == Collection.TRIGGERS)
-            (isInvocation && !invokeRateThrottler.check(user)) || (isTrigger && !triggerRateThrottler.check(user))
-=======
   /**
    * NOTE: explicit grants do not work with package bindings because this method does not allow
    * for a continuation to check that both the binding and the references package are both either
@@ -305,34 +214,11 @@
               logging.info(this, "checking explicit grants")
               entitled(user.subject, right, resource)
           }
->>>>>>> 5f84bb9d
         }
       }
       .map { _.forall(identity) }
   }
 
-  /**
-   * Limits activations if the system is overloaded.
-   *
-   * @param right the privilege, if ACTIVATE then check quota else return None
-   * @return future completing successfully if system is not overloaded else failing with a rejection
-   */
-  protected def checkSystemOverload(right: Privilege)(implicit transid: TransactionId): Future[Unit] = {
-    val systemOverload = right == ACTIVATE && concurrentInvokeThrottler.isOverloaded
-    if (systemOverload) {
-      logging.error(this, "system is overloaded")
-      Future.failed(RejectRequest(TooManyRequests, systemOverloaded))
-    } else Future.successful(())
-  }
-
-<<<<<<< HEAD
-    /** Helper. */
-    private def checkThrottleOverload(hasTooMany: Boolean, message: String)(
-        implicit transid: TransactionId): Option[RejectRequest] = {
-        if (hasTooMany) {
-            Some(RejectRequest(TooManyRequests, message))
-        } else None
-=======
   /**
    * Limits activations if subject exceeds their own limits.
    * If the requested right is an activation, the set of resources must contain an activation of an action or filter to be throttled.
@@ -342,44 +228,25 @@
    * @param user the subject identity to check rights for
    * @param right the privilege, if ACTIVATE then check quota else return None
    * @param resource the set of resources must contain at least one resource that can be activated else return None
-   * @return future completing successfully if user is below limits else failing with a rejection
+   * @return None if subject is not throttled else a rejection
    */
   private def checkUserThrottle(user: Identity, right: Privilege, resources: Set[Resource])(
-    implicit transid: TransactionId): Future[Unit] = {
-    if (right == ACTIVATE) {
-      if (resources.exists(_.collection.path == Collection.ACTIONS)) {
-        checkThrottleOverload(invokeRateThrottler.check(user))
-      } else if (resources.exists(_.collection.path == Collection.TRIGGERS)) {
-        checkThrottleOverload(triggerRateThrottler.check(user))
-      } else Future.successful(())
-    } else Future.successful(())
-  }
-
-  /**
-   * Limits activations if subject exceeds limit of concurrent invocations.
-   * If the requested right is an activation, the set of resources must contain an activation of an action to be throttled.
-   * While it is possible for the set of resources to contain more than one action, the plurality is ignored and treated
-   * as one activation since these should originate from a single macro resources (e.g., a sequence).
-   *
-   * @param user the subject identity to check rights for
-   * @param right the privilege, if ACTIVATE then check quota else return None
-   * @param resource the set of resources must contain at least one resource that can be activated else return None
-   * @return future completing successfully if user is below limits else failing with a rejection
-   */
-  private def checkConcurrentUserThrottle(user: Identity, right: Privilege, resources: Set[Resource])(
-    implicit transid: TransactionId): Future[Unit] = {
-    if (right == ACTIVATE && resources.exists(_.collection.path == Collection.ACTIONS)) {
-      checkThrottleOverload(concurrentInvokeThrottler.check(user))
-    } else Future.successful(())
-  }
-
-  private def checkThrottleOverload(throttle: RateLimit)(implicit transid: TransactionId): Future[Unit] = {
-    if (throttle.ok) {
-      Future.successful(())
-    } else {
-      Future.failed(RejectRequest(TooManyRequests, throttle.errorMsg))
->>>>>>> 5f84bb9d
-    }
+    implicit transid: TransactionId): Option[RejectRequest] = {
+    def userThrottled = {
+      val isInvocation = resources.exists(_.collection.path == Collection.ACTIONS)
+      val isTrigger = resources.exists(_.collection.path == Collection.TRIGGERS)
+      (isInvocation && !invokeRateThrottler.check(user)) || (isTrigger && !triggerRateThrottler.check(user))
+    }
+
+    checkThrottleOverload(right == ACTIVATE && userThrottled, tooManyRequests)
+  }
+
+  /** Helper. */
+  private def checkThrottleOverload(hasTooMany: Boolean, message: String)(
+    implicit transid: TransactionId): Option[RejectRequest] = {
+    if (hasTooMany) {
+      Some(RejectRequest(TooManyRequests, message))
+    } else None
   }
 }
 
