/*
 * Licensed to the Apache Software Foundation (ASF) under one or more
 * contributor license agreements.  See the NOTICE file distributed with
 * this work for additional information regarding copyright ownership.
 * The ASF licenses this file to You under the Apache License, Version 2.0
 * (the "License"); you may not use this file except in compliance with
 * the License.  You may obtain a copy of the License at
 *
 *     http://www.apache.org/licenses/LICENSE-2.0
 *
 * Unless required by applicable law or agreed to in writing, software
 * distributed under the License is distributed on an "AS IS" BASIS,
 * WITHOUT WARRANTIES OR CONDITIONS OF ANY KIND, either express or implied.
 * See the License for the specific language governing permissions and
 * limitations under the License.
 */

package whisk.core.controller

import whisk.core.WhiskConfig
import whisk.core.entitlement._
import whisk.core.entity.ActivationId.ActivationIdGenerator
import whisk.core.loadBalancer.LoadBalancerResolver

/**
 * A trait which defines a few services which a whisk microservice may rely on.
 */
trait WhiskServices {

  /** Whisk configuration object. */
  protected val whiskConfig: WhiskConfig

  /** An entitlement service to check access rights. */
  protected val entitlementProvider: EntitlementProvider

<<<<<<< HEAD
    /** A service that acquires the LoadBalancer for a particular request. */
    protected val loadBalancerResolver: LoadBalancerResolver
=======
  /** A generator for new activation ids. */
  protected val activationIdFactory: ActivationIdGenerator

  /** A load balancing service that launches invocations. */
  protected val loadBalancer: LoadBalancer
>>>>>>> 5f84bb9d
}<|MERGE_RESOLUTION|>--- conflicted
+++ resolved
@@ -33,14 +33,9 @@
   /** An entitlement service to check access rights. */
   protected val entitlementProvider: EntitlementProvider
 
-<<<<<<< HEAD
-    /** A service that acquires the LoadBalancer for a particular request. */
-    protected val loadBalancerResolver: LoadBalancerResolver
-=======
   /** A generator for new activation ids. */
   protected val activationIdFactory: ActivationIdGenerator
 
-  /** A load balancing service that launches invocations. */
-  protected val loadBalancer: LoadBalancer
->>>>>>> 5f84bb9d
+  /** A service that acquires the LoadBalancer for a particular request. */
+  protected val loadBalancerResolver: LoadBalancerResolver
 }