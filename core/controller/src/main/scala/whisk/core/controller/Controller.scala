--- conflicted
+++ resolved
@@ -111,10 +111,10 @@
     override def apply(k: CacheKey) = remoteCacheInvalidaton.notifyOtherInstancesAboutInvalidation(k)
   })
 
-  // initialize backend services
-  private implicit val loadBalancer = new LoadBalancerService(whiskConfig, instance, entityStore)
-  private implicit val entitlementProvider = new LocalEntitlementProvider(whiskConfig, loadBalancer)
-  private implicit val activationIdFactory = new ActivationIdGenerator {}
+    // initialize backend services
+    val loadBalancers = SpiLoader.get[LoadBalancerProvider].getLoadBalancers(whiskConfig, instance)private implicit val loadBalancerResolver = new SingleLoadBalancerResolver(loadBalancers)
+    private implicit val entitlementProvider = new LocalEntitlementProvider(whiskConfig)
+    private implicit val activationIdFactory = new ActivationIdGenerator {}
 
   // register collections
   Collection.initialize(entityStore)
@@ -132,62 +132,17 @@
   private val internalInvokerHealth = {
     implicit val executionContext = actorSystem.dispatcher
 
-    (path("invokers") & get) {
-      complete {
-        loadBalancer.allInvokers.map(_.map {
-          case (instance, state) => s"invoker${instance.toInt}" -> state.asString
-        }.toMap.toJson.asJsObject)
-      }
-    }
-  }
-
-<<<<<<< HEAD
-    // initialize datastores
-    private implicit val authStore = WhiskAuthStore.datastore(whiskConfig)
-    private implicit val entityStore = WhiskEntityStore.datastore(whiskConfig)
-    private implicit val activationStore = WhiskActivationStore.datastore(whiskConfig)
-    private implicit val cacheChangeNotification = Some(new CacheChangeNotification {
-        val remoteCacheInvalidaton = new RemoteCacheInvalidation(whiskConfig, "controller", instance)
-        override def apply(k: CacheKey) = remoteCacheInvalidaton.notifyOtherInstancesAboutInvalidation(k)
-    })
-
-    // initialize backend services
-    val loadBalancers = SpiLoader.get[LoadBalancerProvider].getLoadBalancers(whiskConfig, instance)
-    private implicit val loadBalancerResolver = new SingleLoadBalancerResolver(loadBalancers)
-    private implicit val entitlementProvider = new LocalEntitlementProvider(whiskConfig)
-    private implicit val activationIdFactory = new ActivationIdGenerator {}
-
-    // register collections
-    Collection.initialize(entityStore)
-
-    /** The REST APIs. */
-    implicit val controllerInstance = instance
-    private val apiV1 = new RestAPIVersion(whiskConfig, "api", "v1")
-    private val swagger = new SwaggerDocs(Uri.Path.Empty, "infoswagger.json")
-
-    /**
-     * Handles GET /invokers URI.
-     *
-     * @return JSON of invoker health
-     */
-    private val internalInvokerHealth = {
-        implicit val executionContext = actorSystem.dispatcher
-
         (path("invokers") & get) {
             complete {
-//                loadBalancers.foldLeft(JsArray()){a => a.}
-//                loadBalancer.healthStatus
-                loadBalancers.head.healthStatus
+        //                loadBalancers.foldLeft(JsArray()){a => a.}
+//        loadBalancer.healthStatus
+                    loadBalancers.head.healthStatus
             }
         }
     }
 
-    // controller top level info
-    private val info = Controller.info(whiskConfig, runtimes, List(apiV1.basepath()))
-=======
   // controller top level info
   private val info = Controller.info(whiskConfig, runtimes, List(apiV1.basepath()))
->>>>>>> 5f84bb9d
 }
 
 /**
