/*
 * Licensed to the Apache Software Foundation (ASF) under one or more
 * contributor license agreements.  See the NOTICE file distributed with
 * this work for additional information regarding copyright ownership.
 * The ASF licenses this file to You under the Apache License, Version 2.0
 * (the "License"); you may not use this file except in compliance with
 * the License.  You may obtain a copy of the License at
 *
 *     http://www.apache.org/licenses/LICENSE-2.0
 *
 * Unless required by applicable law or agreed to in writing, software
 * distributed under the License is distributed on an "AS IS" BASIS,
 * WITHOUT WARRANTIES OR CONDITIONS OF ANY KIND, either express or implied.
 * See the License for the specific language governing permissions and
 * limitations under the License.
 */

package whisk.core.controller

import scala.concurrent.Await
import scala.concurrent.duration.DurationInt
import akka.actor.Actor
import akka.actor.ActorContext
import akka.actor.ActorSystem
import akka.japi.Creator
import spray.http.StatusCodes._
import spray.http.Uri
import spray.httpx.SprayJsonSupport._
import spray.json._
import spray.json.DefaultJsonProtocol._
import spray.routing.Directive.pimpApply
import spray.routing.Route
import whisk.common.AkkaLogging
import whisk.common.Logging
import whisk.common.LoggingMarkers
import whisk.common.TransactionId
import whisk.common.ZipkinLogging
import whisk.core.WhiskConfig
import whisk.core.entitlement._
import whisk.core.entitlement.EntitlementProvider
import whisk.core.entity._
import whisk.core.entity.ActivationId.ActivationIdGenerator
import whisk.core.entity.ExecManifest.Runtimes
import whisk.core.loadBalancer.LoadBalancerService
import whisk.http.BasicHttpService
import whisk.http.BasicRasService
<<<<<<< HEAD
import whisk.common.LoggingMarkers
import whisk.common.tracing.TraceUtil
=======

import scala.util.{ Failure, Success }
>>>>>>> 55e693a4

/**
 * The Controller is the service that provides the REST API for OpenWhisk.
 *
 * It extends the BasicRasService so it includes a ping endpoint for monitoring.
 *
 * Spray sends messages to akka Actors -- the Controller is an Actor, ready to receive messages.
 *
 * It is possible to deploy a hot-standby controller. Each controller needs its own instance. This instance is a
 * consecutive numbering, starting with 0.
 * The state and cache of each controller is not shared to the other controllers.
 * If the base controller crashes, the hot-standby controller will be used. After the base controller is up again,
 * it will be used again. Because of the empty cache after restart, there are no problems with inconsistency.
 * The only problem that could occur is, that the base controller is not reachable, but does not restart. After switching
 * back to the base controller, there could be an inconsistency in the cache (e.g. if a user has updated an action). This
 * inconsistency will be resolved by its own after removing the cached item, 5 minutes after it has been generated.
 *
 * @Idioglossia uses the spray-routing DSL
 * http://spray.io/documentation/1.1.3/spray-routing/advanced-topics/understanding-dsl-structure/
 *
 * @param config A set of properties needed to run an instance of the controller service
 * @param instance if running in scale-out, a unique identifier for this instance in the group
 * @param verbosity logging verbosity
 * @param executionContext Scala runtime support for concurrent operations
 */
class Controller(
    override val instance: InstanceId,
    runtimes: Runtimes,
    implicit val whiskConfig: WhiskConfig,
    implicit val logging: Logging)
    extends BasicRasService
    with Actor {

    // each akka Actor has an implicit context
    override def actorRefFactory: ActorContext = context

    override val numberOfInstances = whiskConfig.controllerInstances.toInt

    /**
     * A Route in spray is technically a function taking a RequestContext as a parameter.
     *
     * @Idioglossia The ~ spray DSL operator composes two independent Routes, building a routing
     * tree structure.
     * @see http://spray.io/documentation/1.2.3/spray-routing/key-concepts/routes/#composing-routes
     */
    override def routes(implicit transid: TransactionId): Route = {
        // handleRejections wraps the inner Route with a logical error-handler for unmatched paths
        handleRejections(customRejectionHandler) {
            super.routes ~ {
                (pathEndOrSingleSlash & get) {
                    complete(OK, info)
                }
            } ~ {
                apiv1.routes
            } ~ {
                swagger.swaggerRoutes
            } ~ {
                internalInvokerHealth
            }
        }
    }

    TransactionId.controller.mark(this, LoggingMarkers.CONTROLLER_STARTUP(instance.toInt), s"starting controller instance ${instance.toInt}")

    // initialize datastores
    private implicit val actorSystem = context.system
    private implicit val executionContext = actorSystem.dispatcher
    private implicit val authStore = WhiskAuthStore.datastore(whiskConfig)
    private implicit val entityStore = WhiskEntityStore.datastore(whiskConfig)
    private implicit val activationStore = WhiskActivationStore.datastore(whiskConfig)

    // initialize backend services
    private implicit val loadBalancer = new LoadBalancerService(whiskConfig, instance, entityStore)
    private implicit val consulServer = whiskConfig.consulServer
    private implicit val entitlementProvider = new LocalEntitlementProvider(whiskConfig, loadBalancer)
    private implicit val activationIdFactory = new ActivationIdGenerator {}

    // register collections
    Collection.initialize(entityStore)

    /** The REST APIs. */
    implicit val controllerInstance = instance
    private val apiv1 = new RestAPIVersion("api", "v1")
    private val swagger = new SwaggerDocs(Uri.Path.Empty, "infoswagger.json")

    /**
     * Handles GET /invokers URI.
     *
     * @return JSON of invoker health
     */
    private val internalInvokerHealth = {
        (path("invokers") & get) {
            complete {
                loadBalancer.invokerHealth.map(_.mapValues(_.asString).toJson.asJsObject)
            }
        }
    }

    // controller top level info
    private val info = Controller.info(whiskConfig, runtimes, List(apiv1.basepath()))
}

/**
 * Singleton object provides a factory to create and start an instance of the Controller service.
 */
object Controller {

    // requiredProperties is a Map whose keys define properties that must be bound to
    // a value, and whose values are default values.   A null value in the Map means there is
    // no default value specified, so it must appear in the properties file
    def requiredProperties = Map(WhiskConfig.servicePort -> 8080.toString) ++
        Map(WhiskConfig.controllerInstances -> 1.toString) ++
        ExecManifest.requiredProperties ++
        RestApiCommons.requiredProperties ++
        LoadBalancerService.requiredProperties ++
        EntitlementProvider.requiredProperties

    def optionalProperties = EntitlementProvider.optionalProperties

    private def info(config: WhiskConfig, runtimes: Runtimes, apis: List[String]) = JsObject(
        "description" -> "OpenWhisk".toJson,
        "support" -> JsObject(
            "github" -> "https://github.com/apache/incubator-openwhisk/issues".toJson,
            "slack" -> "http://slack.openwhisk.org".toJson),
        "api_paths" -> apis.toJson,
        "limits" -> JsObject(
            "actions_per_minute" -> config.actionInvokePerMinuteLimit.toInt.toJson,
            "triggers_per_minute" -> config.triggerFirePerMinuteLimit.toInt.toJson,
            "concurrent_actions" -> config.actionInvokeConcurrentLimit.toInt.toJson),
        "runtimes" -> runtimes.toJson)

    // akka-style factory to create a Controller object
    private class ServiceBuilder(config: WhiskConfig, instance: InstanceId, logging: Logging) extends Creator[Controller] {
        // this method is not reached unless ExecManifest was initialized successfully
        def create = new Controller(instance, ExecManifest.runtimesManifest, config, logging)
    }

    def main(args: Array[String]): Unit = {
        implicit val actorSystem = ActorSystem("controller-actor-system")
        implicit val logger = new ZipkinLogging(new AkkaLogging(akka.event.Logging.getLogger(actorSystem, this)))
        TraceUtil.init(actorSystem);
        // extract configuration data from the environment
        val config = new WhiskConfig(requiredProperties, optionalProperties)

        // if deploying multiple instances (scale out), must pass the instance number as the
        require(args.length >= 1, "controller instance required")
        val instance = args(0).toInt

        def abort() = {
            logger.error(this, "Bad configuration, cannot start.")
            actorSystem.terminate()
            Await.result(actorSystem.whenTerminated, 30.seconds)
            sys.exit(1)
        }

        if (!config.isValid) {
            abort()
        }

        ExecManifest.initialize(config) match {
            case Success(_) =>
                val port = config.servicePort.toInt
                BasicHttpService.startService(actorSystem, "controller", "0.0.0.0", port, new ServiceBuilder(config, InstanceId(instance), logger))

            case Failure(t) =>
                logger.error(this, s"Invalid runtimes manifest: $t")
                abort()
        }
    }
}<|MERGE_RESOLUTION|>--- conflicted
+++ resolved
@@ -44,13 +44,11 @@
 import whisk.core.loadBalancer.LoadBalancerService
 import whisk.http.BasicHttpService
 import whisk.http.BasicRasService
-<<<<<<< HEAD
+
 import whisk.common.LoggingMarkers
 import whisk.common.tracing.TraceUtil
-=======
 
 import scala.util.{ Failure, Success }
->>>>>>> 55e693a4
 
 /**
  * The Controller is the service that provides the REST API for OpenWhisk.
