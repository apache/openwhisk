--- conflicted
+++ resolved
@@ -282,12 +282,7 @@
 }
 
 object LoadBalancerService {
-<<<<<<< HEAD
-    def requiredProperties = kafkaHosts ++ consulServer ++
-        Map(loadbalancerInvokerBusyThreshold -> null)
-=======
-    def requiredProperties = kafkaHost ++ Map(loadbalancerInvokerBusyThreshold -> null)
->>>>>>> e466e48a
+    def requiredProperties = kafkaHosts ++ Map(loadbalancerInvokerBusyThreshold -> null)
 
     /** Memoizes the result of `f` for later use. */
     def memoize[I, O](f: I => O): I => O = new scala.collection.mutable.HashMap[I, O]() {
