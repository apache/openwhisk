# Licensed to the Apache Software Foundation (ASF) under one or more contributor
# license agreements; and to You under the Apache License, Version 2.0.

# common logging configuration see common scala
include "logging"
include "akka-http-version"

# http://doc.akka.io/docs/akka-http/current/scala/http/configuration.html
# descriptions inlined below for convenience
akka.http {
  server {
    # Description:
    # If a request hasn't been responded to after the time period set here
    # a `akka.http.Timedout` message will be sent to the timeout handler.
    # Set to `infinite` to completely disable request timeouts.
    #
    # Explaining the set value:
    # The controller holds connections up to 60s for blocking invokes, and
    # all other operations are expected to complete quickly. We allow a grace
    # period in addition to the blocking invoke timeout.
    request-timeout = 65s

    # The maximum number of concurrently accepted connections when using the
    # `Http().bindAndHandle` methods.
    #
    # This setting doesn't apply to the `Http().bind` method which will still
    # deliver an unlimited backpressured stream of incoming connections.
    #
    # Note, that this setting limits the number of the connections on a best-effort basis.
    # It does *not* strictly guarantee that the number of established TCP connections will never
    # exceed the limit (but it will be approximately correct) because connection termination happens
    # asynchronously. It also does *not* guarantee that the number of concurrently active handler
    # flow materializations will never exceed the limit for the reason that it is impossible to reliably
    # detect when a materialization has ended.
    max-connections = 8192

    # Description:
    # Enables/disables support for statistics collection and querying.
    # Even though stats keeping overhead is small,
    # for maximum performance switch off when not needed.
    stats-support = off

    # Description:
    # The time after which an idle connection will be automatically closed.
    # Set to `infinite` to completely disable idle connection timeouts.
    #
    # Explaining the set value:
    # This must be greater than the request timeout.
    idle-timeout = 70s

    parsing {
      # This indirectly puts a bound on the name of entities
      # 8k matches nginx default
      max-uri-length = 8k

      # This is 50MB to allow action attachments
      max-content-length = 50m
    }
  }
}

# Check out all akka-remote-2.5.4 options here:
# http://doc.akka.io/docs/akka/2.5.4/scala/general/configuration.html#config-akka-remote
akka {
  remote {
    log-remote-lifecycle-events = DEBUG
    log-received-messages = on
    log-sent-messages = on
  }
  cluster {
    # Disable legacy metrics in akka-cluster.
    metrics.enabled=off
  }
}

<<<<<<< HEAD
whisk{
  # tracing configuration
  tracing {
    component = "Controller"
  }
}
=======
ssl-config.enabledCipherSuites = [
  "TLS_ECDHE_RSA_WITH_AES_128_CBC_SHA",
  "TLS_ECDHE_RSA_WITH_AES_128_CBC_SHA256",
  "TLS_ECDHE_RSA_WITH_AES_128_GCM_SHA256",
]
>>>>>>> c8b44e82
<|MERGE_RESOLUTION|>--- conflicted
+++ resolved
@@ -73,17 +73,17 @@
   }
 }
 
-<<<<<<< HEAD
+ssl-config.enabledCipherSuites = [
+  "TLS_ECDHE_RSA_WITH_AES_128_CBC_SHA",
+  "TLS_ECDHE_RSA_WITH_AES_128_CBC_SHA256",
+  "TLS_ECDHE_RSA_WITH_AES_128_GCM_SHA256",
+]
+
 whisk{
   # tracing configuration
   tracing {
     component = "Controller"
   }
 }
-=======
-ssl-config.enabledCipherSuites = [
-  "TLS_ECDHE_RSA_WITH_AES_128_CBC_SHA",
-  "TLS_ECDHE_RSA_WITH_AES_128_CBC_SHA256",
-  "TLS_ECDHE_RSA_WITH_AES_128_GCM_SHA256",
-]
->>>>>>> c8b44e82
+
+
