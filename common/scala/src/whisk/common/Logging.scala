--- conflicted
+++ resolved
@@ -24,23 +24,18 @@
 import java.util.concurrent.atomic.AtomicInteger
 import java.util.concurrent.atomic.AtomicReference
 
-<<<<<<< HEAD
-import scala.util.Try
-
 import spray.json.JsArray
 import spray.json.JsNumber
 import spray.json.JsValue
 import spray.json.RootJsonFormat
 
-=======
->>>>>>> 3bae224e
+
 object Verbosity extends Enumeration {
     type Level = Value
     val Quiet, Loud, Debug = Value
 }
 
 /**
-<<<<<<< HEAD
  * A transaction id.
  */
 case class TransactionId private (meta: TransactionMetadata) extends AnyVal {
@@ -86,8 +81,6 @@
 }
 
 /**
-=======
->>>>>>> 3bae224e
  * A logging facility in which output is one line and fields are bracketed.
  */
 trait Logging {
@@ -123,18 +116,9 @@
         emit("ERROR", id, from, message, id.mark(marker))
     }
 
-<<<<<<< HEAD
-    def marker(from: AnyRef, token: String, msg: String = "", category: AnyRef = "INFO")(implicit id: TransactionId = TransactionId.unknown) = {
-        val now = Instant.now(Clock.systemUTC())
-        val firstDiff = now.toEpochMilli - id.meta.start.toEpochMilli
-        emit(category, id, from, s"[marker:$token:$firstDiff] $msg", now)
-    }
 
-    def emit(category: AnyRef, id: TransactionId, from: AnyRef, message: String, now: Instant = Instant.now(Clock.systemUTC())) = {
-=======
     def emit(category: AnyRef, id: TransactionId, from: AnyRef, message: String, mark: Option[LogMarker] = None) = {
         val now = mark map { _.now } getOrElse Instant.now(Clock.systemUTC)
->>>>>>> 3bae224e
         val time = Logging.timeFormat.format(now)
         val name = if (from.isInstanceOf[String]) from else Logging.getCleanSimpleClassName(from.getClass)
         val msg = mark map { m => s"[marker:${m.token}:${m.delta}] $message" } getOrElse message
