/*
 * Licensed to the Apache Software Foundation (ASF) under one or more
 * contributor license agreements.  See the NOTICE file distributed with
 * this work for additional information regarding copyright ownership.
 * The ASF licenses this file to You under the Apache License, Version 2.0
 * (the "License"); you may not use this file except in compliance with
 * the License.  You may obtain a copy of the License at
 *
 *     http://www.apache.org/licenses/LICENSE-2.0
 *
 * Unless required by applicable law or agreed to in writing, software
 * distributed under the License is distributed on an "AS IS" BASIS,
 * WITHOUT WARRANTIES OR CONDITIONS OF ANY KIND, either express or implied.
 * See the License for the specific language governing permissions and
 * limitations under the License.
 */

package org.apache.openwhisk.core.entity

import scala.util.Try

import akka.http.scaladsl.model.StatusCodes.OK

import spray.json._
import spray.json.DefaultJsonProtocol

import org.apache.openwhisk.common.Logging
import org.apache.openwhisk.http.Messages._

protected[core] case class ActivationResponse private (val statusCode: Int, val result: Option[JsValue]) {

  def toJsonObject = ActivationResponse.serdes.write(this).asJsObject

  // Used when presenting to end-users, to hide the statusCode (which is an implementation detail),
  // and to provide a convenience boolean "success" field.
  def toExtendedJson: JsObject = {
    val baseFields = this.toJsonObject.fields
    JsObject(
      (baseFields - "statusCode") ++ Seq(
        "success" -> JsBoolean(this.isSuccess),
        "status" -> JsString(ActivationResponse.messageForCode(statusCode))))

  }

  def isSuccess = statusCode == ActivationResponse.Success
  def isApplicationError = statusCode == ActivationResponse.ApplicationError
  def isContainerError = statusCode == ActivationResponse.DeveloperError
  def isWhiskError = statusCode == ActivationResponse.WhiskError
  def withoutResult = ActivationResponse(statusCode, None)

  override def toString = toJsonObject.compactPrint
}

protected[core] object ActivationResponse extends DefaultJsonProtocol {
  /* The field name that is universally recognized as the marker of an error, from the application or otherwise. */
  val ERROR_FIELD: String = "error"

  // These constants need to be synchronized with messageForCode() method below
  val Success = 0 // action ran successfully and produced a result
  val ApplicationError = 1 // action ran but there was an error and it was handled
  val DeveloperError = 2 // action ran but failed to handle an error, or action did not run and failed to initialize
  val WhiskError = 3 // internal system error

<<<<<<< HEAD
  val statusSuccess = "success"
  val statusApplicationError = "application_error"
  val statusDeveloperError = "action_developer_error"
  val statusWhiskError = "whisk_internal_error"

  protected[core] def statusForCode(code: Int) = {
    require(code >= 0 && code <= 3)
    code match {
      case 0 => ActivationResponse.statusSuccess
      case 1 => ActivationResponse.statusApplicationError
      case 2 => ActivationResponse.statusDeveloperError
      case 3 => ActivationResponse.statusWhiskError
=======
  protected[core] def messageForCode(code: Int) = {
    require(code >= Success && code <= WhiskError)
    code match {
      case Success          => "success"
      case ApplicationError => "application error"
      case DeveloperError   => "action developer error"
      case WhiskError       => "whisk internal error"
>>>>>>> e9dd2073
    }
  }

  protected[core] def messageForCode(code: Int) = {
    statusForCode(code).replace("_"," ")
  }

  private def error(code: Int, errorValue: JsValue) = {
    require(code == ApplicationError || code == DeveloperError || code == WhiskError)
    ActivationResponse(code, Some(JsObject(ERROR_FIELD -> errorValue)))
  }

  protected[core] def success(result: Option[JsValue] = None) = ActivationResponse(Success, result)

  protected[core] def applicationError(errorValue: JsValue) = error(ApplicationError, errorValue)
  protected[core] def applicationError(errorMsg: String) = error(ApplicationError, JsString(errorMsg))
  protected[core] def developerError(errorValue: JsValue) = error(DeveloperError, errorValue)
  protected[core] def developerError(errorMsg: String) = error(DeveloperError, JsString(errorMsg))
  protected[core] def whiskError(errorValue: JsValue) = error(WhiskError, errorValue)
  protected[core] def whiskError(errorMsg: String) = error(WhiskError, JsString(errorMsg))

  /**
   * Returns an ActivationResponse that is used as a placeholder for payload
   * Used as a feed for starting a sequence.
   * NOTE: the code is application error (since this response could be used as a response for the sequence
   * if the payload contains an error)
   */
  protected[core] def payloadPlaceholder(payload: Option[JsObject]) = ActivationResponse(ApplicationError, payload)

  /**
   * Class of errors for invoker-container communication.
   */
  protected[core] sealed trait ContainerConnectionError
  protected[core] sealed trait ContainerHttpError extends ContainerConnectionError
  protected[core] case class ConnectionError(t: Throwable) extends ContainerHttpError
  protected[core] case class NoResponseReceived() extends ContainerHttpError
  protected[core] case class Timeout(t: Throwable) extends ContainerHttpError

  protected[core] case class MemoryExhausted() extends ContainerConnectionError

  /**
   * @param statusCode the container HTTP response code (e.g., 200 OK)
   * @param entity the entity response as string
   * @param truncated either None to indicate complete entity or Some(actual length, max allowed)
   */
  protected[core] case class ContainerResponse(statusCode: Int,
                                               entity: String,
                                               truncated: Option[(ByteSize, ByteSize)]) {

    /** true iff status code is OK (HTTP 200 status code), anything else is considered an error. **/
    val okStatus = statusCode == OK.intValue
    val ok = okStatus && truncated.isEmpty
    override def toString = {
      val base = if (okStatus) "ok" else "not ok"
      val rest = truncated.map(e => s", truncated ${e.toString}").getOrElse("")
      base + rest
    }
  }

  protected[core] object ContainerResponse {
    def apply(okStatus: Boolean, entity: String, truncated: Option[(ByteSize, ByteSize)] = None): ContainerResponse = {
      ContainerResponse(if (okStatus) OK.intValue else 500, entity, truncated)
    }
  }

  /**
   * Interprets response from container after initialization. This method is only called when the initialization failed.
   *
   * @param response an either a container error or container response (HTTP Status Code, HTTP response bytes as String)
   * @return appropriate ActivationResponse representing initialization error
   */
  protected[core] def processInitResponseContent(response: Either[ContainerConnectionError, ContainerResponse],
                                                 logger: Logging): ActivationResponse = {
    require(
      response.isLeft || !response.right.exists(_.ok),
      s"should not interpret init response when status code is OK")
    response match {
      case Right(ContainerResponse(code, str, truncated)) =>
        truncated match {
          case None =>
            Try { str.parseJson.asJsObject } match {
              case scala.util.Success(result @ JsObject(fields)) =>
                // If the response is a JSON object container an error field, accept it as the response error.
                val errorOpt = fields.get(ERROR_FIELD)
                val errorContent = errorOpt getOrElse invalidInitResponse(str).toJson
                developerError(errorContent)
              case _ =>
                developerError(invalidInitResponse(str))
            }

          case Some((length, maxlength)) =>
            developerError(truncatedResponse(str, length, maxlength))
        }

      case Left(_: MemoryExhausted) =>
        developerError(memoryExhausted)

      case Left(e) =>
        // This indicates a terminal failure in the container (it exited prematurely).
        developerError(abnormalInitialization)
    }
  }

  /**
   * Interprets response from container after running the action. This method is only called when the initialization succeeded.
   *
   * @param response an Option (HTTP Status Code, HTTP response bytes as String)
   * @return appropriate ActivationResponse representing run result
   */
  protected[core] def processRunResponseContent(response: Either[ContainerConnectionError, ContainerResponse],
                                                logger: Logging): ActivationResponse = {
    response match {
      case Right(res @ ContainerResponse(_, str, truncated)) =>
        truncated match {
          case None =>
            Try { str.parseJson.asJsObject } match {
              case scala.util.Success(result @ JsObject(fields)) =>
                // If the response is a JSON object container an error field, accept it as the response error.
                val errorOpt = fields.get(ERROR_FIELD)

                if (res.okStatus) {
                  errorOpt map { error =>
                    applicationError(error)
                  } getOrElse {
                    // The happy path.
                    success(Some(result))
                  }
                } else {
                  // Any non-200 code is treated as a container failure. We still need to check whether
                  // there was a useful error message in there.
                  val errorContent = errorOpt getOrElse invalidRunResponse(str).toJson
                  developerError(errorContent)
                }

              case scala.util.Success(notAnObj) =>
                // This should affect only blackbox containers, since our own containers should already test for that.
                developerError(invalidRunResponse(str))

              case scala.util.Failure(t) =>
                // This should affect only blackbox containers, since our own containers should already test for that.
                logger.warn(this, s"response did not json parse: '$str' led to $t")
                developerError(invalidRunResponse(str))
            }

          case Some((length, maxlength)) =>
            developerError(truncatedResponse(str, length, maxlength))
        }

      case Left(_: MemoryExhausted) =>
        developerError(memoryExhausted)

      case Left(e) =>
        // This indicates a terminal failure in the container (it exited prematurely).
        developerError(abnormalRun)
    }
  }

  protected[core] implicit val serdes = jsonFormat2(ActivationResponse.apply)
}<|MERGE_RESOLUTION|>--- conflicted
+++ resolved
@@ -61,7 +61,6 @@
   val DeveloperError = 2 // action ran but failed to handle an error, or action did not run and failed to initialize
   val WhiskError = 3 // internal system error
 
-<<<<<<< HEAD
   val statusSuccess = "success"
   val statusApplicationError = "application_error"
   val statusDeveloperError = "action_developer_error"
@@ -74,15 +73,6 @@
       case 1 => ActivationResponse.statusApplicationError
       case 2 => ActivationResponse.statusDeveloperError
       case 3 => ActivationResponse.statusWhiskError
-=======
-  protected[core] def messageForCode(code: Int) = {
-    require(code >= Success && code <= WhiskError)
-    code match {
-      case Success          => "success"
-      case ApplicationError => "application error"
-      case DeveloperError   => "action developer error"
-      case WhiskError       => "whisk internal error"
->>>>>>> e9dd2073
     }
   }
 
