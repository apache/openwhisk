--- conflicted
+++ resolved
@@ -18,24 +18,12 @@
 package whisk.core.database
 
 import akka.actor.ActorSystem
-import scala.collection.mutable
 import spray.json.RootJsonFormat
 import whisk.common.Logging
 import whisk.core.WhiskConfig
-<<<<<<< HEAD
-import whisk.spi.Dependencies
-import whisk.spi.SingletonSpiFactory
-
-/**
- * A CouchDB implementation of ArtifactStoreProvider
- */
-class CouchDbStoreProvider extends ArtifactStoreProvider {
-    private val stores =  mutable.Map [String, CouchDbRestStore[_]]()
-=======
 
 object CouchDbStoreProvider extends ArtifactStoreProvider {
 
->>>>>>> e2bba5d2
     def makeStore[D <: DocumentSerializer](config: WhiskConfig, name: WhiskConfig => String)(
         implicit jsonFormat: RootJsonFormat[D],
         actorSystem: ActorSystem,
@@ -44,17 +32,6 @@
         require(config.dbProvider == "Cloudant" || config.dbProvider == "CouchDB", "Unsupported db.provider: " + config.dbProvider)
         assume(Set(config.dbProtocol, config.dbHost, config.dbPort, config.dbUsername, config.dbPassword, name(config)).forall(_.nonEmpty), "At least one expected property is missing")
 
-        val storeName = name(config)
-        stores.getOrElseUpdate(storeName,
-            new CouchDbRestStore[D](config.dbProtocol, config.dbHost, config.dbPort.toInt, config.dbUsername, config.dbPassword, storeName, ()=>stores.remove(storeName))
-        ).asInstanceOf[CouchDbRestStore[D]]
-
+        new CouchDbRestStore[D](config.dbProtocol, config.dbHost, config.dbPort.toInt, config.dbUsername, config.dbPassword, name(config))
     }
-<<<<<<< HEAD
-}
-
-object CouchDbStoreProvider extends SingletonSpiFactory[ArtifactStoreProvider] {
-    override def apply(deps: Dependencies): ArtifactStoreProvider = new CouchDbStoreProvider
-=======
->>>>>>> e2bba5d2
 }