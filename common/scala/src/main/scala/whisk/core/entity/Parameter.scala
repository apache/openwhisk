/*
 * Licensed to the Apache Software Foundation (ASF) under one or more
 * contributor license agreements.  See the NOTICE file distributed with
 * this work for additional information regarding copyright ownership.
 * The ASF licenses this file to You under the Apache License, Version 2.0
 * (the "License"); you may not use this file except in compliance with
 * the License.  You may obtain a copy of the License at
 *
 *     http://www.apache.org/licenses/LICENSE-2.0
 *
 * Unless required by applicable law or agreed to in writing, software
 * distributed under the License is distributed on an "AS IS" BASIS,
 * WITHOUT WARRANTIES OR CONDITIONS OF ANY KIND, either express or implied.
 * See the License for the specific language governing permissions and
 * limitations under the License.
 */

package whisk.core.entity

import scala.util.Try
import spray.json.DefaultJsonProtocol._
import spray.json._
import scala.language.postfixOps
import whisk.core.entity.size.SizeInt
import whisk.core.entity.size.SizeString

/**
 * Parameters is a key-value map from parameter names to parameter values. The value of a
 * parameter is opaque, it is treated as string regardless of its actual type.
 *
 * @param key the parameter name, assured to be non-null because it is a value
 * @param value the parameter value, assured to be non-null because it is a value
 */
protected[core] class Parameters protected[entity] (private val params: Map[ParameterName, ParameterValue])
    extends AnyVal {

  /**
   * Calculates the size in Bytes of the Parameters-instance.
   *
   * @return Size of instance as ByteSize
   */
  def size = {
    params
      .map {
        case (name, value) =>
          name.size + value.size
      }
      .foldLeft(0 B)(_ + _)
  }

  protected[entity] def +(p: (ParameterName, ParameterValue)) = {
    Option(p) map { p =>
      new Parameters(params + (p._1 -> p._2))
    } getOrElse this
  }

  protected[entity] def +(p: ParameterName, v: ParameterValue) = {
    new Parameters(params + (p -> v))
  }

  /** Add parameters from p to existing map, overwriting existing values in case of overlap in keys. */
  protected[core] def ++(p: Parameters) = new Parameters(params ++ p.params)

  /** Add optional parameters from p to existing map, overwriting existing values in case of overlap in keys. */
  protected[core] def ++(p: Option[Parameters]): Parameters = {
    p.map(x => new Parameters(params ++ x.params)).getOrElse(this)
  }

  /** Remove parameter by name. */
  protected[core] def -(p: String) = {
    // wrap with try since parameter name may throw an exception for illegal p
    Try(new Parameters(params - new ParameterName(p))) getOrElse this
  }

  /** Gets list all defined parameters. */
  protected[core] def definedParameters: Set[String] = {
    params.keySet filter (params(_).isDefined) map (_.name)
  }

  protected[core] def toJsArray =
    JsArray(params map { p =>
      JsObject("key" -> p._1.name.toJson, "value" -> p._2.value.toJson)
    } toSeq: _*)
  protected[core] def toJsObject =
    JsObject(params map { p =>
      (p._1.name -> p._2.value.toJson)
    })
  override def toString = toJsArray.compactPrint

  /**
   * Converts parameters to JSON object and merge keys with payload if defined.
   * In case of overlap, the keys in the payload supersede.
   */
  protected[core] def merge(payload: Option[JsObject]): Some[JsObject] = {
    val args = payload getOrElse JsObject()
    Some { (toJsObject.fields ++ args.fields).toJson.asJsObject }
  }

  /** Retrieves parameter by name if it exists. */
  protected[core] def get(p: String): Option[JsValue] = params.get(new ParameterName(p)).map(_.value)

<<<<<<< HEAD
  /**
   * Retrieves parameter by name if it exist. If value of parameter
   * is a string, return its value else none.
   */
  protected[core] def asString(p: String): Option[String] = {
    get(p) flatMap {
      case JsString(s) => Some(s)
      case _           => None
    }
  }

  /**
   * Retrieves parameter by name if it exist. Returns true if parameter exists and has truthy value.
   */
  protected[core] def isTruthy(p: String): Boolean = {
    get(p) map {
      case JsBoolean(b) => b
      case JsNumber(n)  => n != 0
      case JsString(s)  => s.nonEmpty
      case JsNull       => false
      case _            => true
    } getOrElse false
  }
=======
  /** Retrieves parameter by name if it exists. Returns that parameter if it is deserializable to {@code T} */
  protected[core] def getAs[T: JsonReader](p: String): Option[T] = get(p).flatMap(js => Try(js.convertTo[T]).toOption)
>>>>>>> 5bf2154a
}

/**
 * A ParameterName is a parameter name for an action or trigger to bind to its environment.
 * It wraps a normalized string as a value type.
 *
 * It is a value type (hence == is .equals, immutable and cannot be assigned null).
 * The constructor is private so that argument requirements are checked and normalized
 * before creating a new instance.
 *
 * @param name the name of the parameter (its key)
 */
protected[entity] class ParameterName protected[entity] (val name: String) extends AnyVal {

  /**
   * The size of the ParameterName entity as ByteSize.
   */
  def size = name sizeInBytes
}

/**
 * A ParameterValue is a parameter value for an action or trigger to bind to its environment.
 * It wraps a normalized string as a value type. The string may be a JSON string. It may also
 * be undefined, such as when an action is created but the parameter value is not bound yet.
 * In general, this is an opaque value.
 *
 * It is a value type (hence == is .equals, immutable and cannot be assigned null).
 * The constructor is private so that argument requirements are checked and normalized
 * before creating a new instance.
 *
 * @param value the value of the parameter, may be null
 */
protected[entity] class ParameterValue protected[entity] (private val v: JsValue) extends AnyVal {

  /** @return JsValue if defined else JsNull. */
  protected[entity] def value = Option(v) getOrElse JsNull

  /** @return true iff value is not JsNull. */
  protected[entity] def isDefined = value != JsNull

  /**
   * The size of the ParameterValue entity as ByteSize.
   */
  def size = value.toString.sizeInBytes
}

protected[core] object Parameters extends ArgNormalizer[Parameters] {

  /** Name of parameter that indicates if action is a feed. */
  protected[core] val Feed = "feed"
  protected[core] val sizeLimit = 1 MB

  protected[core] def apply(): Parameters = new Parameters(Map())

  /**
   * Creates a parameter tuple from a pair of strings.
   * A convenience method for tests.
   *
   * @param p the parameter name
   * @param v the parameter value
   * @return (ParameterName, ParameterValue)
   * @throws IllegalArgumentException if key is not defined
   */
  @throws[IllegalArgumentException]
  protected[core] def apply(p: String, v: String): Parameters = {
    require(p != null && p.trim.nonEmpty, "key undefined")
    Parameters() + (new ParameterName(ArgNormalizer.trim(p)),
    new ParameterValue(Option(v) map { _.trim.toJson } getOrElse JsNull))
  }

  /**
   * Creates a parameter tuple from a parameter name and JsValue.
   *
   * @param p the parameter name
   * @param v the parameter value
   * @return (ParameterName, ParameterValue)
   * @throws IllegalArgumentException if key is not defined
   */
  @throws[IllegalArgumentException]
  protected[core] def apply(p: String, v: JsValue): Parameters = {
    require(p != null && p.trim.nonEmpty, "key undefined")
    Parameters() + (new ParameterName(ArgNormalizer.trim(p)),
    new ParameterValue(Option(v) getOrElse JsNull))
  }

  override protected[core] implicit val serdes = new RootJsonFormat[Parameters] {
    def write(p: Parameters) = p.toJsArray

    /**
     * Gets parameters as a Parameters instances. The argument should be a JArray
     * [{key,value}], otherwise an IllegalParameter is thrown.
     *
     * @param parameters the JSON representation of an parameter array
     * @return Parameters instance if parameters conforms to schema
     */
    def read(value: JsValue) =
      Try {
        val JsArray(params) = value
        params
      } flatMap {
        read(_)
      } getOrElse deserializationError("parameters malformed!")

    /**
     * Gets parameters as a Parameters instances.
     * The argument should be a [{key,value}].
     *
     * @param parameters the JSON representation of an parameter array
     * @return Parameters instance if parameters conforms to schema
     */
    def read(params: Vector[JsValue]) = Try {
      new Parameters(params map {
        _.asJsObject.getFields("key", "value") match {
          case Seq(JsString(k), v: JsValue) =>
            val key = new ParameterName(k)
            val value = new ParameterValue(v)
            (key, value)
        }
      } toMap)
    }
  }
}<|MERGE_RESOLUTION|>--- conflicted
+++ resolved
@@ -99,21 +99,10 @@
   /** Retrieves parameter by name if it exists. */
   protected[core] def get(p: String): Option[JsValue] = params.get(new ParameterName(p)).map(_.value)
 
-<<<<<<< HEAD
-  /**
-   * Retrieves parameter by name if it exist. If value of parameter
-   * is a string, return its value else none.
-   */
-  protected[core] def asString(p: String): Option[String] = {
-    get(p) flatMap {
-      case JsString(s) => Some(s)
-      case _           => None
-    }
-  }
-
-  /**
-   * Retrieves parameter by name if it exist. Returns true if parameter exists and has truthy value.
-   */
+  /** Retrieves parameter by name if it exists. Returns that parameter if it is deserializable to {@code T} */
+  protected[core] def getAs[T: JsonReader](p: String): Option[T] = get(p).flatMap(js => Try(js.convertTo[T]).toOption)
+
+  /** Retrieves parameter by name if it exist. Returns true if parameter exists and has truthy value. */
   protected[core] def isTruthy(p: String): Boolean = {
     get(p) map {
       case JsBoolean(b) => b
@@ -123,10 +112,6 @@
       case _            => true
     } getOrElse false
   }
-=======
-  /** Retrieves parameter by name if it exists. Returns that parameter if it is deserializable to {@code T} */
-  protected[core] def getAs[T: JsonReader](p: String): Option[T] = get(p).flatMap(js => Try(js.convertTo[T]).toOption)
->>>>>>> 5bf2154a
 }
 
 /**
