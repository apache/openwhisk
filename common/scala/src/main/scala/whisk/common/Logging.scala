--- conflicted
+++ resolved
@@ -26,41 +26,12 @@
 import akka.event.Logging.{DebugLevel, ErrorLevel, InfoLevel, WarningLevel}
 import akka.event.Logging.LogLevel
 import akka.event.LoggingAdapter
-<<<<<<< HEAD
+import kamon.Kamon
 import whisk.core.tracing.TracingProvider
 import whisk.spi.SpiLoader
-=======
-import kamon.Kamon
->>>>>>> 21d37a1a
 
 trait Logging {
 
-<<<<<<< HEAD
-    /**
-     * Prints a message to the output.
-     *
-     * @param loglevel The level to log on
-     * @param id <code>TransactionId</code> to include in the log
-     * @param from Reference, where the method was called from.
-     * @param message Message to write to the log
-     */
-    def emit(loglevel: LogLevel, id: TransactionId, from: AnyRef, message: String)
-
-    /**
-      * Prints a message to the output using LogMarker.
-      * This method will log a formatted message using the LogMarker.
-      * LogMarker will also be used to support Tracing if Logging instance supports it.
-      *
-      * @param loglevel The level to log on
-      * @param id <code>TransactionId</code> to include in the log
-      * @param from Reference, where the method was called from.
-      * @param message Message to write to the log
-      * @param logMarker <code>LogMarker</code> to include in the log
-      */
-    def emit(loglevel: LogLevel, id: TransactionId, from: AnyRef, message: String, logMarker: LogMarker) : Unit = {
-        emit(loglevel, id, from, TransactionId.createMessageWithMarker(message, logMarker))
-    }
-=======
   /**
    * Prints a message on DEBUG level
    *
@@ -110,7 +81,21 @@
    * @param message Message to write to the log
    */
   def emit(loglevel: LogLevel, id: TransactionId, from: AnyRef, message: String)
->>>>>>> 21d37a1a
+
+  /**
+   * Prints a message to the output using LogMarker.
+   * This method will log a formatted message using the LogMarker.
+   * LogMarker will also be used to support Tracing if Logging instance supports it.
+   *
+   * @param loglevel The level to log on
+   * @param id <code>TransactionId</code> to include in the log
+   * @param from Reference, where the method was called from.
+   * @param message Message to write to the log
+   * @param logMarker <code>LogMarker</code> to include in the log
+   */
+  def emit(loglevel: LogLevel, id: TransactionId, from: AnyRef, message: String, logMarker: LogMarker) : Unit = {
+      emit(loglevel, id, from, TransactionId.createMessageWithMarker(message, logMarker))
+  }
 }
 
 /**
@@ -157,7 +142,7 @@
   */
 class ZipkinLogging (logger: Logging) extends Logging {
 
-    val tracingProvider = SpiLoader.get[TracingProvider]()
+    val tracingProvider = SpiLoader.get[TracingProvider]
 
     def emit(loglevel: LogLevel, id: TransactionId, from: AnyRef, message: String) = {
         logger.emit(loglevel, id, from, message)
@@ -268,69 +253,6 @@
 
 object LoggingMarkers {
 
-<<<<<<< HEAD
-    val start = "start"
-    val finish = "finish"
-    val error = "error"
-    val count = "count"
-
-    private val controller = "controller"
-    val invoker = "invoker"
-    private val database = "database"
-    private val activation = "activation"
-    private val blocking_activation = "blockingActivation"
-    private val activation_init = "activationInit"
-    private val activation_run = "activationRun"
-    private val kafka = "kafka"
-    private val loadbalancer = "loadbalancer"
-
-    /*
-     * Controller related markers
-     */
-    def CONTROLLER_STARTUP(i: Int) = LogMarkerToken(controller, s"startup$i", count)
-
-    // Time of the activation in controller until it is delivered to Kafka
-    val CONTROLLER_ACTIVATION = LogMarkerToken(controller, activation, start)
-    val CONTROLLER_ACTIVATION_BLOCKING = LogMarkerToken(controller, blocking_activation, start)
-
-    // Time that is needed load balance the activation
-    val CONTROLLER_LOADBALANCER = LogMarkerToken(controller, loadbalancer, start)
-
-    // Time that is needed to produce message in kafka
-    val CONTROLLER_KAFKA = LogMarkerToken(controller, kafka, start)
-
-    /*
-     * Invoker related markers
-     */
-    def INVOKER_STARTUP(i: Int) = LogMarkerToken(invoker, s"startup$i", count)
-
-    // Check invoker healthy state from loadbalancer
-    val LOADBALANCER_INVOKER_OFFLINE = LogMarkerToken(loadbalancer, "invokerOffline", count)
-    val LOADBALANCER_INVOKER_UNHEALTHY = LogMarkerToken(loadbalancer, "invokerUnhealthy", count)
-
-    // Time that is needed to execute the action
-    val INVOKER_ACTIVATION_RUN = LogMarkerToken(invoker, activation_run, start)
-
-    // Time that is needed to init the action
-    val INVOKER_ACTIVATION_INIT = LogMarkerToken(invoker, activation_init, start)
-
-    // Time in invoker
-    val INVOKER_ACTIVATION = LogMarkerToken(invoker, activation, start)
-    def INVOKER_DOCKER_CMD(cmd: String) = LogMarkerToken(invoker, s"docker.$cmd", start)
-    def INVOKER_RUNC_CMD(cmd: String) = LogMarkerToken(invoker, s"runc.$cmd", start)
-
-    /*
-     * General markers
-     */
-    val DATABASE_CACHE_HIT = LogMarkerToken(database, "cacheHit", count)
-    val DATABASE_CACHE_MISS = LogMarkerToken(database, "cacheMiss", count)
-    val DATABASE_SAVE = LogMarkerToken(database, "saveDocument", start)
-    val DATABASE_DELETE = LogMarkerToken(database, "deleteDocument", start)
-    val DATABASE_GET = LogMarkerToken(database, "getDocument", start)
-    val DATABASE_QUERY = LogMarkerToken(database, "queryView", start)
-    val DATABASE_ATT_GET = LogMarkerToken(database, "getDocumentAttachment", start)
-    val DATABASE_ATT_SAVE = LogMarkerToken(database, "saveDocumentAttachment", start)
-=======
   val start = "start"
   val finish = "finish"
   val error = "error"
@@ -393,5 +315,4 @@
   val DATABASE_QUERY = LogMarkerToken(database, "queryView", start)
   val DATABASE_ATT_GET = LogMarkerToken(database, "getDocumentAttachment", start)
   val DATABASE_ATT_SAVE = LogMarkerToken(database, "saveDocumentAttachment", start)
->>>>>>> 21d37a1a
 }