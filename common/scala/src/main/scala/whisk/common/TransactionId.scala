--- conflicted
+++ resolved
@@ -24,13 +24,10 @@
 import pureconfig.loadConfigOrThrow
 import spray.json._
 import whisk.core.ConfigKeys
-
-<<<<<<< HEAD
 import pureconfig._
 import whisk.common.tracing.OpenTracingProvider
-=======
+
 import scala.util.Try
->>>>>>> 8a3b4472
 
 /**
  * A transaction id for tracking operations in the system that are specific to a request.
