--- conflicted
+++ resolved
@@ -62,76 +62,6 @@
       logging.emit(logLevel, this, from, message)
     }
 
-<<<<<<< HEAD
-    /**
-     * Method to count events.
-     *
-     * @param from Reference, where the method was called from.
-     * @param marker A LogMarkerToken. They are defined in <code>LoggingMarkers</code>.
-     * @param message An additional message that is written into the log, together with the other information.
-     * @param logLevel The Loglevel, the message should have. Default is <code>InfoLevel</code>.
-     */
-    def mark(from: AnyRef, marker: LogMarkerToken, message: String = "", logLevel: LogLevel = InfoLevel)(implicit logging: Logging) = {
-        logging.emit(logLevel, this, from, TransactionId.createMessageWithMarker(message, LogMarker(marker, deltaToStart)))
-    }
-
-    /**
-     * Method to start taking time of an action in the code. It returns a <code>StartMarker</code> which has to be
-     * passed into the <code>finished</code>-method.
-     *
-     * @param from Reference, where the method was called from.
-     * @param marker A LogMarkerToken. They are defined in <code>LoggingMarkers</code>.
-     * @param message An additional message that is written into the log, together with the other information.
-     * @param logLevel The Loglevel, the message should have. Default is <code>InfoLevel</code>.
-     *
-     * @return startMarker that has to be passed to the finished or failed method to calculate the time difference.
-     */
-    def started(from: AnyRef, marker: LogMarkerToken, message: String = "", logLevel: LogLevel = InfoLevel)(implicit logging: Logging): StartMarker = {
-        logging.emit(logLevel, this, from, message, LogMarker(marker, deltaToStart))
-        StartMarker(Instant.now, marker)
-    }
-
-    /**
-     * Method to stop taking time of an action in the code. The time the method used will be written into a log message.
-     *
-     * @param from Reference, where the method was called from.
-     * @param startMarker <code>StartMarker</code> returned by a <code>starting</code> method.
-     * @param message An additional message that is written into the log, together with the other information.
-     * @param logLevel The Loglevel, the message should have. Default is <code>InfoLevel</code>.
-     * @param endTime Manually set the timestamp of the end. By default it is NOW.
-     */
-    def finished(from: AnyRef, startMarker: StartMarker, message: String = "", logLevel: LogLevel = InfoLevel, endTime: Instant = Instant.now(Clock.systemUTC))(implicit logging: Logging) = {
-        val endMarker = LogMarkerToken(startMarker.startMarker.component, startMarker.startMarker.action, LoggingMarkers.finish)
-        logging.emit(logLevel, this, from, message, LogMarker(endMarker, deltaToStart, Some(deltaToMarker(startMarker, endTime))))
-    }
-
-    /**
-     * Method to stop taking time of an action in the code that failed. The time the method used will be written into a log message.
-     *
-     * @param from Reference, where the method was called from.
-     * @param startMarker <code>StartMarker</code> returned by a <code>starting</code> method.
-     * @param message An additional message that is written into the log, together with the other information.
-     * @param logLevel The <code>LogLevel</code> the message should have. Default is <code>WarningLevel</code>.
-     */
-    def failed(from: AnyRef, startMarker: StartMarker, message: String = "", logLevel: LogLevel = WarningLevel)(implicit logging: Logging) = {
-        val endMarker = LogMarkerToken(startMarker.startMarker.component, startMarker.startMarker.action, LoggingMarkers.error)
-        logging.emit(logLevel, this, from, message, LogMarker(endMarker, deltaToStart, Some(deltaToMarker(startMarker))))
-    }
-
-    /**
-     * Calculates the time between now and the beginning of the transaction.
-     */
-    def deltaToStart = Duration.between(meta.start, Instant.now(Clock.systemUTC)).toMillis
-
-    /**
-     * Calculates the time between now and the startMarker that was returned by <code>starting</code>.
-     *
-     * @param startMarker <code>StartMarker</code> returned by a <code>starting</code> method.
-     * @param endTime Manually set the endtime. By default it is NOW.
-     */
-    def deltaToMarker(startMarker: StartMarker, endTime: Instant = Instant.now(Clock.systemUTC)) = Duration.between(startMarker.start, endTime).toMillis
-
-=======
     if (TransactionId.metricsKamon) {
       MetricEmitter.emitCounterMetric(marker)
     }
@@ -152,10 +82,11 @@
   def started(from: AnyRef, marker: LogMarkerToken, message: String = "", logLevel: LogLevel = InfoLevel)(
     implicit logging: Logging): StartMarker = {
 
-    if (TransactionId.metricsLog) {
-      logging.emit(logLevel, this, from, createMessageWithMarker(message, LogMarker(marker, deltaToStart)))
-    } else if (message.nonEmpty) {
-      logging.emit(logLevel, this, from, message)
+    val logMarker = LogMarker(marker, deltaToStart)
+    if (TransactionId.metricsLog) {
+      logging.emit(logLevel, this, from, createMessageWithMarker(message, logMarker), logMarker)
+    } else if (message.nonEmpty) {
+      logging.emit(logLevel, this, from, message, logMarker)
     }
 
     if (TransactionId.metricsKamon) {
@@ -250,8 +181,7 @@
    * @param message: The log message without the marker
    * @param marker: The marker to add to the message
    */
-  private def createMessageWithMarker(message: String, marker: LogMarker): String = s"$message $marker"
->>>>>>> 21d37a1a
+  def createMessageWithMarker(message: String, marker: LogMarker): String = s"$message $marker"
 }
 
 /**
@@ -273,28 +203,6 @@
 
 object TransactionId {
 
-<<<<<<< HEAD
-    implicit val serdes = new RootJsonFormat[TransactionId] {
-        def write(t: TransactionId) = JsArray(JsNumber(t.meta.id), JsNumber(t.meta.start.toEpochMilli))
-
-        def read(value: JsValue) = Try {
-            value match {
-                case JsArray(Vector(JsNumber(id), JsNumber(start))) =>
-                    TransactionId(TransactionMetadata(id.longValue, Instant.ofEpochMilli(start.longValue)))
-            }
-        } getOrElse unknown
-    }
-
-    /**
-      * Formats log message to include marker.
-      *
-      * @param message: The log message without the marker
-      * @param marker: The marker to add to the message
-      */
-    def createMessageWithMarker(message: String, marker: LogMarker): String = {
-        (Option(message).filter(_.trim.nonEmpty) ++ Some(marker)).mkString(" ")
-    }
-=======
   // get the metric parameters directly from the environment since WhiskConfig can not be instantiated here
   val metricsKamon: Boolean = sys.env.get("METRICS_KAMON").getOrElse("False").toBoolean
   val metricsLog: Boolean = sys.env.get("METRICS_LOG").getOrElse("True").toBoolean
@@ -327,7 +235,16 @@
         }
       } getOrElse unknown
   }
->>>>>>> 21d37a1a
+
+  /**
+    * Formats log message to include marker.
+    *
+    * @param message: The log message without the marker
+    * @param marker: The marker to add to the message
+    */
+  def createMessageWithMarker(message: String, marker: LogMarker): String = {
+    (Option(message).filter(_.trim.nonEmpty) ++ Some(marker)).mkString(" ")
+  }
 }
 
 /**
