--- conflicted
+++ resolved
@@ -88,13 +88,8 @@
     api "io.kamon:kamon-prometheus_${gradle.scala.depVersion}:2.1.12"
     api "io.kamon:kamon-datadog_${gradle.scala.depVersion}:2.1.12"
 
-<<<<<<< HEAD
-    // for etcd - downgraded to 0.0.13 to test gRPC compatibility
-    api "com.ibm.etcd:etcd-java:0.0.13"
-=======
-    // for etcd
+    // for etcd - aligned with Pekko gRPC
     api "com.ibm.etcd:etcd-java:0.0.24"
->>>>>>> af1670d2
 
     //tracing support
     api "io.opentracing:opentracing-api:0.31.0"
@@ -152,62 +147,40 @@
     api "io.netty:netty-codec-http2:${gradle.netty.version}"
     api "io.netty:netty-transport-native-epoll:${gradle.netty.version}"
     api "io.netty:netty-transport-native-unix-common:${gradle.netty.version}"
-<<<<<<< HEAD
 
     api "org.apache.pekko:pekko-grpc-runtime_${gradle.scala.depVersion}:${gradle.pekko_grpc.version}"
     api "org.apache.pekko:pekko-stream_${gradle.scala.depVersion}:${gradle.pekko.version}"
-=======
-    api "com.lightbend.akka.grpc:akka-grpc-runtime_${gradle.scala.depVersion}:${gradle.akka_gprc.version}"
-    constraints {
-        api("com.lightbend.akka.grpc:akka-grpc-runtime_${gradle.scala.depVersion}:${gradle.akka_gprc.version}")
+
+    // Constraints for transitive dependencies to address security vulnerabilities
+    constraints {
         api("io.grpc:grpc-api:${gradle.grpc.version}") {
-            version {
-                strictly gradle.grpc.version
-            }
-            because "Akka gRPC runtime 1.0.2 requires gRPC 1.32.1"
+            version { strictly gradle.grpc.version }
+            because "Align all gRPC artifacts with Pekko gRPC runtime ${gradle.pekko_grpc.version}"
         }
         api("io.grpc:grpc-core:${gradle.grpc.version}") {
-            version {
-                strictly gradle.grpc.version
-            }
-            because "Akka gRPC runtime 1.0.2 requires gRPC 1.32.1"
+            version { strictly gradle.grpc.version }
+            because "Align all gRPC artifacts with Pekko gRPC runtime ${gradle.pekko_grpc.version}"
         }
         api("io.grpc:grpc-netty:${gradle.grpc.version}") {
-            version {
-                strictly gradle.grpc.version
-            }
-            because "Akka gRPC runtime 1.0.2 requires gRPC 1.32.1"
+            version { strictly gradle.grpc.version }
+            because "Align all gRPC artifacts with Pekko gRPC runtime ${gradle.pekko_grpc.version}"
         }
         api("io.grpc:grpc-netty-shaded:${gradle.grpc.version}") {
-            version {
-                strictly gradle.grpc.version
-            }
-            because "Akka gRPC runtime 1.0.2 requires gRPC 1.32.1"
+            version { strictly gradle.grpc.version }
+            because "Align all gRPC artifacts with Pekko gRPC runtime ${gradle.pekko_grpc.version}"
+        }
+        api("io.grpc:grpc-protobuf:${gradle.grpc.version}") {
+            version { strictly gradle.grpc.version }
+            because "Align all gRPC artifacts with Pekko gRPC runtime ${gradle.pekko_grpc.version}"
+        }
+        api("io.grpc:grpc-protobuf-lite:${gradle.grpc.version}") {
+            version { strictly gradle.grpc.version }
+            because "Align all gRPC artifacts with Pekko gRPC runtime ${gradle.pekko_grpc.version}"
         }
         api("io.grpc:grpc-stub:${gradle.grpc.version}") {
-            version {
-                strictly gradle.grpc.version
-            }
-            because "Akka gRPC runtime 1.0.2 requires gRPC 1.32.1"
-        }
-        api("io.grpc:grpc-protobuf:${gradle.grpc.version}") {
-            version {
-                strictly gradle.grpc.version
-            }
-            because "Akka gRPC runtime 1.0.2 requires gRPC 1.32.1"
-        }
-        api("io.grpc:grpc-protobuf-lite:${gradle.grpc.version}") {
-            version {
-                strictly gradle.grpc.version
-            }
-            because "Akka gRPC runtime 1.0.2 requires gRPC 1.32.1"
-        }
-    }
-    api "com.typesafe.akka:akka-stream_${gradle.scala.depVersion}:${gradle.akka.version}"
->>>>>>> af1670d2
-
-    // Constraints for transitive dependencies to address security vulnerabilities
-    constraints {
+            version { strictly gradle.grpc.version }
+            because "Align all gRPC artifacts with Pekko gRPC runtime ${gradle.pekko_grpc.version}"
+        }
         api("org.apache.commons:commons-text:1.10.0")
         api("com.google.code.gson:gson:2.8.9")
 
