/*
 * Licensed to the Apache Software Foundation (ASF) under one or more
 * contributor license agreements.  See the NOTICE file distributed with
 * this work for additional information regarding copyright ownership.
 * The ASF licenses this file to You under the Apache License, Version 2.0
 * (the "License"); you may not use this file except in compliance with
 * the License.  You may obtain a copy of the License at
 *
 *     http://www.apache.org/licenses/LICENSE-2.0
 *
 * Unless required by applicable law or agreed to in writing, software
 * distributed under the License is distributed on an "AS IS" BASIS,
 * WITHOUT WARRANTIES OR CONDITIONS OF ANY KIND, either express or implied.
 * See the License for the specific language governing permissions and
 * limitations under the License.
 */

plugins {
    id "com.gradle.enterprise" version "3.10.2"
}

gradleEnterprise {
    buildScan {
        termsOfServiceUrl = 'https://gradle.com/terms-of-service'
        termsOfServiceAgree = 'yes'
        publishAlwaysIf(System.getenv('CI') != null)
    }
}

include 'common:scala'

include 'core:controller'
include 'core:scheduler'
include 'core:invoker'
include 'core:cosmosdb:cache-invalidator'
include 'core:standalone'
include 'core:monitoring:user-events'

include 'tests'
include 'tests:performance:gatling_tests'

include 'tools:actionProxy'
include 'tools:ow-utils'
include 'tools:dev'

include 'tools:admin'

rootProject.name = 'openwhisk'


def scalaVersion = System.getenv().getOrDefault('OW_SCALA_VERSION', '2.12')

if (scalaVersion == '2.12') {
    println("Build using Scala 2.12")
    gradle.ext.scala = [
            version     : '2.12.10',
            depVersion  : '2.12',
            compileFlags: ['-feature', '-unchecked', '-deprecation', '-Xfatal-warnings', '-Ywarn-unused-import']
    ]
} else {
    println("Build using Scala 2.13")
    gradle.ext.scala = [
            version     : '2.13.1',
            depVersion  : '2.13',
            // We can't use fatal warnings yet because there are deprecated things in 2.13 that are not fixable
            // in 2.12.
            compileFlags: ['-feature', '-unchecked', '-deprecation']
    ]
}

gradle.ext.scalafmt = [
    version: '1.5.0',
    config: new File(rootProject.projectDir, '.scalafmt.conf')
]

gradle.ext.akka = [version : '2.6.12']
gradle.ext.akka_kafka = [version : '2.0.2']
gradle.ext.akka_http = [version : '10.2.4']
gradle.ext.akka_management = [version : '1.0.5']

gradle.ext.curator = [version : '4.0.0']
<<<<<<< HEAD
gradle.ext.kube_client = [version: '4.4.2']

gradle.ext.netty = [version : '4.1.55.Final']
gradle.ext.protobuf = [version : '3.14.0']
=======
gradle.ext.kube_client = [version: '4.10.3']
>>>>>>> 096dba49
<|MERGE_RESOLUTION|>--- conflicted
+++ resolved
@@ -79,11 +79,6 @@
 gradle.ext.akka_management = [version : '1.0.5']
 
 gradle.ext.curator = [version : '4.0.0']
-<<<<<<< HEAD
-gradle.ext.kube_client = [version: '4.4.2']
-
 gradle.ext.netty = [version : '4.1.55.Final']
 gradle.ext.protobuf = [version : '3.14.0']
-=======
-gradle.ext.kube_client = [version: '4.10.3']
->>>>>>> 096dba49
+gradle.ext.kube_client = [version: '4.10.3']