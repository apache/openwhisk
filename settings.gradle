/*
 * Licensed to the Apache Software Foundation (ASF) under one or more
 * contributor license agreements.  See the NOTICE file distributed with
 * this work for additional information regarding copyright ownership.
 * The ASF licenses this file to You under the Apache License, Version 2.0
 * (the "License"); you may not use this file except in compliance with
 * the License.  You may obtain a copy of the License at
 *
 *     http://www.apache.org/licenses/LICENSE-2.0
 *
 * Unless required by applicable law or agreed to in writing, software
 * distributed under the License is distributed on an "AS IS" BASIS,
 * WITHOUT WARRANTIES OR CONDITIONS OF ANY KIND, either express or implied.
 * See the License for the specific language governing permissions and
 * limitations under the License.
 */

plugins {
<<<<<<< HEAD
    id "com.gradle.enterprise" version "3.12.4"
=======
    id 'com.gradle.enterprise' version '3.13.2'
    id 'com.gradle.common-custom-user-data-gradle-plugin' version '1.10'
>>>>>>> 88156c3c
}

def isGithubActions = System.getenv('GITHUB_ACTIONS') != null
def isJenkins = System.getenv('JENKINS_URL') != null
def isCI = isGithubActions || isJenkins

gradleEnterprise {
    server = "https://ge.apache.org"
    buildScan {
        capture { taskInputFiles = true }
        uploadInBackground = !isCI
        publishAlways()
        publishIfAuthenticated()
        obfuscation {
            // This obfuscates the IP addresses of the build machine in the build scan.
            // Alternatively, the build scan will provide the hostname for troubleshooting host-specific issues.
            ipAddresses { addresses -> addresses.collect { address -> "0.0.0.0"} }
        }
    }
}

buildCache {
    local {
        enabled = !isCI
    }

    remote(gradleEnterprise.buildCache) {
        enabled = false
    }
}

include 'common:scala'

include 'core:controller'
include 'core:scheduler'
include 'core:invoker'
include 'core:cosmosdb:cache-invalidator'
include 'core:standalone'
include 'core:monitoring:user-events'

include 'tests'
include 'tests:performance:gatling_tests'

include 'tools:actionProxy'
include 'tools:ow-utils'
include 'tools:dev'

include 'tools:admin'

rootProject.name = 'openwhisk'


def scalaVersion = System.getenv().getOrDefault('OW_SCALA_VERSION', '2.12')

if (scalaVersion == '2.12') {
    println("Build using Scala 2.12")
    gradle.ext.scala = [
            version     : '2.12.10',
            depVersion  : '2.12',
            scoverageScalaVersion : '2.12.15',
            scoverageVersion : '1.4.11',
            compileFlags: ['-feature', '-unchecked', '-deprecation', '-Xfatal-warnings', '-Ywarn-unused-import']
    ]
} else {
    println("Build using Scala 2.13")
    gradle.ext.scala = [
            version     : '2.13.1',
            depVersion  : '2.13',
            scoverageScalaVersion : '2.13.1',
            scoverageVersion : '1.4.11',
            // We can't use fatal warnings yet because there are deprecated things in 2.13 that are not fixable
            // in 2.12.
            compileFlags: ['-feature', '-unchecked', '-deprecation']
    ]
}

gradle.ext.scalafmt = [
    version: '1.5.0',
    config: new File(rootProject.projectDir, '.scalafmt.conf')
]

gradle.ext.akka = [version : '2.6.12']
gradle.ext.akka_kafka = [version : '2.0.5']
gradle.ext.akka_http = [version : '10.2.4']
gradle.ext.akka_management = [version : '1.0.5']

gradle.ext.curator = [version : '4.3.0']
gradle.ext.kube_client = [version: '4.10.3']

gradle.ext.netty = [version : '4.1.87.Final']

gradle.ext.protoc = [version : '3.18.0']

gradle.ext.swagger = [version : '3.6.0']<|MERGE_RESOLUTION|>--- conflicted
+++ resolved
@@ -16,12 +16,8 @@
  */
 
 plugins {
-<<<<<<< HEAD
-    id "com.gradle.enterprise" version "3.12.4"
-=======
     id 'com.gradle.enterprise' version '3.13.2'
     id 'com.gradle.common-custom-user-data-gradle-plugin' version '1.10'
->>>>>>> 88156c3c
 }
 
 def isGithubActions = System.getenv('GITHUB_ACTIONS') != null
