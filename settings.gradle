/*
 * Licensed to the Apache Software Foundation (ASF) under one or more
 * contributor license agreements.  See the NOTICE file distributed with
 * this work for additional information regarding copyright ownership.
 * The ASF licenses this file to You under the Apache License, Version 2.0
 * (the "License"); you may not use this file except in compliance with
 * the License.  You may obtain a copy of the License at
 *
 *     http://www.apache.org/licenses/LICENSE-2.0
 *
 * Unless required by applicable law or agreed to in writing, software
 * distributed under the License is distributed on an "AS IS" BASIS,
 * WITHOUT WARRANTIES OR CONDITIONS OF ANY KIND, either express or implied.
 * See the License for the specific language governing permissions and
 * limitations under the License.
 */

include 'common:scala'

include 'core:controller'
include 'core:invoker'
include 'core:cosmosdb:cache-invalidator'
include 'core:standalone'
include 'core:monitoring:user-events'

include 'tests'
include 'tests:performance:gatling_tests'

include 'tools:actionProxy'
include 'tools:ow-utils'
include 'tools:dev'

include 'tools:admin'

rootProject.name = 'openwhisk'

gradle.ext.scala = [
    version: '2.12.10',
<<<<<<< HEAD
=======
    depVersion: '2.12',
>>>>>>> 51de9d70
    compileFlags: ['-feature', '-unchecked', '-deprecation', '-Xfatal-warnings', '-Ywarn-unused-import']
]

gradle.ext.scalafmt = [
    version: '1.5.0',
    config: new File(rootProject.projectDir, '.scalafmt.conf')
]

gradle.ext.akka = [version : '2.5.26']
gradle.ext.akka_kafka = [version : '1.1.0']
gradle.ext.akka_http = [version : '10.1.11']
gradle.ext.akka_management = [version : '1.0.5']

gradle.ext.curator = [version : '4.0.0']
gradle.ext.kube_client = [version: '4.4.2']<|MERGE_RESOLUTION|>--- conflicted
+++ resolved
@@ -36,10 +36,7 @@
 
 gradle.ext.scala = [
     version: '2.12.10',
-<<<<<<< HEAD
-=======
     depVersion: '2.12',
->>>>>>> 51de9d70
     compileFlags: ['-feature', '-unchecked', '-deprecation', '-Xfatal-warnings', '-Ywarn-unused-import']
 ]
 
