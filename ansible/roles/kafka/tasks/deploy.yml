---
# This role will install Kafka with Zookeeper in group 'kafka' in the environment inventory


- name: "pull the {{ zookeeper.docker_image }} image"
  shell: "docker pull {{ zookeeper.docker_image }}"
  retries: 3

- name: (re)start zookeeper
  docker_container:
    name: zookeeper
#    image: zookeeper:{{ zookeeper.version }}
    image: "{{ zookeeper.docker_image }}"
    state: started
    recreate: true
    restart_policy: "{{ docker.restart.policy }}"
    ports:
      - "{{ zookeeper.port }}:2181"
  register: zookeeper_container

- name: save Zookeeper IP
  set_fact:
    zookeeper_ip: "{{ zookeeper_container.ansible_facts.docker_container.NetworkSettings.IPAddress }}"

- name: wait until the Zookeeper in this host is up and running
  action: shell (echo ruok; sleep 1) | nc {{ inventory_hostname }} {{ zookeeper.port }}
  register: result
  until: (result.rc == 0) and (result.stdout == 'imok')
  retries: 36
  delay: 5

- name: "pull the {{ kafka.docker_image }} image"
  shell: "docker pull {{ kafka.docker_image }}"
  retries: 3

- name: (re)start kafka
  docker_container:
    name: kafka
#    image: ches/kafka:{{ kafka.version }}
    image: "{{ kafka.docker_image }}"
    state: started
    recreate: true
    restart_policy: "{{ docker.restart.policy }}"
    # links:
    #   - "zookeeper:zookeeper"
    env:
      "KAFKA_ADVERTISED_HOST_NAME": "{{ inventory_hostname }}"
<<<<<<< HEAD
      "ZOOKEEPER_IP": "{{ zookeeper_ip }}"
      "ZOOKEEPER_PORT": "{{ zookeeper.port }}"
=======
      "KAFKA_HEAP_OPTS": "-Xmx{{ kafka.heap }} -Xms{{ kafka.heap }}"
>>>>>>> 9c4ff87d
    ports:
      - "{{ kafka.port }}:9092"

- name: wait until the kafka server started up
  shell: docker logs kafka
  register: result
  until: ('[Kafka Server 0], started' in result.stdout)
  retries: 10
  delay: 5

- name: create the health topic
<<<<<<< HEAD
  shell: "docker exec kafka bash -c 'unset JMX_PORT; kafka-topics.sh --create --topic {{ item }} --replication-factor 1 --partitions 1 --zookeeper {{ zookeeper_ip }}:{{ zookeeper.port }}'"
  with_items:
    - health
=======
  shell: "docker exec kafka bash -c 'unset JMX_PORT; kafka-topics.sh --create --topic health --replication-factor 1 --partitions 1 --zookeeper {{ inventory_hostname }}:{{ zookeeper.port }} --config retention.bytes={{ kafka.topics.health.retentionBytes }} --config retention.ms={{ kafka.topics.health.retentionMS }} --config segment.bytes={{ kafka.topics.health.segmentBytes }}'"
>>>>>>> 9c4ff87d
  register: command_result
  failed_when: "not ('Created topic' in command_result.stdout or 'already exists' in command_result.stdout)"
  changed_when: "'Created topic' in command_result.stdout"

- name: create the active-ack topics
<<<<<<< HEAD
  shell: "docker exec kafka bash -c 'unset JMX_PORT; kafka-topics.sh --create --topic health{{ item.0 }} --replication-factor 1 --partitions 1 --zookeeper {{ zookeeper_ip }}:{{ zookeeper.port }}'"
=======
  shell: "docker exec kafka bash -c 'unset JMX_PORT; kafka-topics.sh --create --topic completed{{ item.0 }} --replication-factor 1 --partitions 1 --zookeeper {{ inventory_hostname }}:{{ zookeeper.port }} --config retention.bytes={{ kafka.topics.completed.retentionBytes }} --config retention.ms={{ kafka.topics.completed.retentionMS }} --config segment.bytes={{ kafka.topics.completed.segmentBytes }}'"
>>>>>>> 9c4ff87d
  with_indexed_items: "{{ groups['controllers'] }}"
  register: command_result
  failed_when: "not ('Created topic' in command_result.stdout or 'already exists' in command_result.stdout)"
  changed_when: "'Created topic' in command_result.stdout"

- name: create the invoker topics
<<<<<<< HEAD
  shell: "docker exec kafka bash -c 'unset JMX_PORT; kafka-topics.sh --create --topic invoker{{ item.0 }} --replication-factor 1 --partitions 1 --zookeeper {{ zookeeper_ip }}:{{ zookeeper.port }}'"
=======
  shell: "docker exec kafka bash -c 'unset JMX_PORT; kafka-topics.sh --create --topic invoker{{ item.0 }} --replication-factor 1 --partitions 1 --zookeeper {{ inventory_hostname }}:{{ zookeeper.port }} --config retention.bytes={{ kafka.topics.invoker.retentionBytes }} --config retention.ms={{ kafka.topics.invoker.retentionMS }} --config segment.bytes={{ kafka.topics.invoker.segmentBytes }}'"
>>>>>>> 9c4ff87d
  with_indexed_items: "{{ groups['invokers'] }}"
  register: command_result
  failed_when: "not ('Created topic' in command_result.stdout or 'already exists' in command_result.stdout)"
  changed_when: "'Created topic' in command_result.stdout"
<|MERGE_RESOLUTION|>--- conflicted
+++ resolved
@@ -45,12 +45,9 @@
     #   - "zookeeper:zookeeper"
     env:
       "KAFKA_ADVERTISED_HOST_NAME": "{{ inventory_hostname }}"
-<<<<<<< HEAD
       "ZOOKEEPER_IP": "{{ zookeeper_ip }}"
       "ZOOKEEPER_PORT": "{{ zookeeper.port }}"
-=======
       "KAFKA_HEAP_OPTS": "-Xmx{{ kafka.heap }} -Xms{{ kafka.heap }}"
->>>>>>> 9c4ff87d
     ports:
       - "{{ kafka.port }}:9092"
 
@@ -62,34 +59,22 @@
   delay: 5
 
 - name: create the health topic
-<<<<<<< HEAD
   shell: "docker exec kafka bash -c 'unset JMX_PORT; kafka-topics.sh --create --topic {{ item }} --replication-factor 1 --partitions 1 --zookeeper {{ zookeeper_ip }}:{{ zookeeper.port }}'"
   with_items:
     - health
-=======
-  shell: "docker exec kafka bash -c 'unset JMX_PORT; kafka-topics.sh --create --topic health --replication-factor 1 --partitions 1 --zookeeper {{ inventory_hostname }}:{{ zookeeper.port }} --config retention.bytes={{ kafka.topics.health.retentionBytes }} --config retention.ms={{ kafka.topics.health.retentionMS }} --config segment.bytes={{ kafka.topics.health.segmentBytes }}'"
->>>>>>> 9c4ff87d
   register: command_result
   failed_when: "not ('Created topic' in command_result.stdout or 'already exists' in command_result.stdout)"
   changed_when: "'Created topic' in command_result.stdout"
 
 - name: create the active-ack topics
-<<<<<<< HEAD
   shell: "docker exec kafka bash -c 'unset JMX_PORT; kafka-topics.sh --create --topic health{{ item.0 }} --replication-factor 1 --partitions 1 --zookeeper {{ zookeeper_ip }}:{{ zookeeper.port }}'"
-=======
-  shell: "docker exec kafka bash -c 'unset JMX_PORT; kafka-topics.sh --create --topic completed{{ item.0 }} --replication-factor 1 --partitions 1 --zookeeper {{ inventory_hostname }}:{{ zookeeper.port }} --config retention.bytes={{ kafka.topics.completed.retentionBytes }} --config retention.ms={{ kafka.topics.completed.retentionMS }} --config segment.bytes={{ kafka.topics.completed.segmentBytes }}'"
->>>>>>> 9c4ff87d
   with_indexed_items: "{{ groups['controllers'] }}"
   register: command_result
   failed_when: "not ('Created topic' in command_result.stdout or 'already exists' in command_result.stdout)"
   changed_when: "'Created topic' in command_result.stdout"
 
 - name: create the invoker topics
-<<<<<<< HEAD
   shell: "docker exec kafka bash -c 'unset JMX_PORT; kafka-topics.sh --create --topic invoker{{ item.0 }} --replication-factor 1 --partitions 1 --zookeeper {{ zookeeper_ip }}:{{ zookeeper.port }}'"
-=======
-  shell: "docker exec kafka bash -c 'unset JMX_PORT; kafka-topics.sh --create --topic invoker{{ item.0 }} --replication-factor 1 --partitions 1 --zookeeper {{ inventory_hostname }}:{{ zookeeper.port }} --config retention.bytes={{ kafka.topics.invoker.retentionBytes }} --config retention.ms={{ kafka.topics.invoker.retentionMS }} --config segment.bytes={{ kafka.topics.invoker.segmentBytes }}'"
->>>>>>> 9c4ff87d
   with_indexed_items: "{{ groups['invokers'] }}"
   register: command_result
   failed_when: "not ('Created topic' in command_result.stdout or 'already exists' in command_result.stdout)"
