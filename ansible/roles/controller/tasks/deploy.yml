# Licensed to the Apache Software Foundation (ASF) under one or more contributor
# license agreements; and to You under the Apache License, Version 2.0.
---
# This role will install Controller in group 'controllers' in the environment
# inventory

- import_tasks: docker_login.yml

- name: get controller name and index
  set_fact:
    controller_name: "{{ name_prefix ~ host_group.index(inventory_hostname) }}"
    controller_index:
      "{{ (controller_index_base|int) + host_group.index(inventory_hostname) }}"

- name: "pull the {{ docker.image.tag }} image of controller"
  shell:
    docker pull
    {{ docker_registry~docker.image.prefix }}/controller:{{docker.image.tag}}
  when: docker_registry != ""
  retries: "{{ docker.pull.retries }}"
  delay: "{{ docker.pull.delay }}"

- name: ensure controller log directory is created with permissions
  file:
    path: "{{ whisk_logs_dir }}/{{ controller_name }}"
    state: directory
    mode: 0777
  become: "{{ logs.dir.become }}"

- name: ensure controller config directory is created with permissions
  file:
    path: "{{ controller.confdir }}/{{ controller_name }}"
    state: directory
    mode: 0777
  become: "{{ controller.dir.become }}"

- name: copy jmxremote password file
  when: jmx.enabled
  template:
    src: "jmxremote.password.j2"
    dest: "{{ controller.confdir }}/{{ controller_name }}/jmxremote.password"
    mode: 0777

- name: copy jmxremote access file
  when: jmx.enabled
  template:
    src: "jmxremote.access.j2"
    dest: "{{ controller.confdir }}/{{ controller_name }}/jmxremote.access"
    mode: 0777

- name: "copy kafka truststore/keystore"
  when: kafka.protocol == 'SSL'
  copy:
    src:
      "{{openwhisk_home~'/ansible/roles/kafka/files/'~kafka.ssl.keystore.name}}"
    dest: "{{ controller.confdir }}/{{ controller_name }}"

- name: copy nginx certificate keystore
  when: controller.protocol == 'https'
  copy:
    src: files/{{ controllerKeystoreName }}
    mode: 0666
    dest: "{{ controller.confdir }}/{{ controller_name }}"
  become: "{{ controller.dir.become }}"

- name: copy certificates
  when: controller.protocol == 'https'
  copy:
    src: "{{ openwhisk_home }}/ansible/roles/controller/files/{{ item }}"
    mode: 0666
    dest: "{{ controller.confdir }}/{{ controller_name }}"
  with_items:
    - "{{ controller.ssl.cert }}"
    - "{{ controller.ssl.key }}"
  become: "{{ controller.dir.become }}"

- name: check, that required databases exist
  include_tasks: "{{ openwhisk_home }}/ansible/tasks/db/checkDb.yml"
  vars:
    dbName: "{{ item }}"
  with_items:
    - "{{ db.whisk.actions }}"
    - "{{ db.whisk.auth }}"
    - "{{ db.whisk.activations }}"

- name: prepare controller port
  set_fact:
    controller_port: "{{ controller.basePort + (controller_index | int) }}"
    ports_to_expose:
      - "{{ controller.basePort + (controller_index | int) }}:8080"

- name: expose additional ports if jmxremote is enabled
  when: jmx.enabled
  vars:
    jmx_remote_port: "{{ jmx.basePortController + (controller_index|int) }}"
    jmx_remote_rmi_port:
      "{{ jmx.rmiBasePortController + (controller_index|int) }}"
  set_fact:
    ports_to_expose: >-
      {{ ports_to_expose }} +
      [ '{{ jmx_remote_port }}:{{ jmx_remote_port }}' ] +
      [ '{{ jmx_remote_rmi_port }}:{{ jmx_remote_rmi_port }}' ]
    controller_args: >-
      {{ controller.arguments }}
      {{ jmx.jvmCommonArgs }}
      -Djava.rmi.server.hostname={{ inventory_hostname }}
      -Dcom.sun.management.jmxremote.rmi.port={{ jmx_remote_rmi_port }}
      -Dcom.sun.management.jmxremote.port={{ jmx_remote_port }}

- name: populate environment variables for controller
  set_fact:
    controller_env:
      "JAVA_OPTS":
        -Xmx{{ controller.heap }}
        -XX:+CrashOnOutOfMemoryError
        -XX:+UseGCOverheadLimit
        -XX:ErrorFile=/logs/java_error.log
        -XX:+HeapDumpOnOutOfMemoryError
        -XX:HeapDumpPath=/logs
      "CONTROLLER_OPTS": "{{ controller_args | default(controller.arguments) }}"
      "CONTROLLER_INSTANCES": "{{ controller.instances }}"
      "JMX_REMOTE": "{{ jmx.enabled }}"

      "COMPONENT_NAME": "{{ controller_name }}"
      "PORT": 8080

      "WHISK_VERSION_NAME": "{{ whisk_version_name }}"
      "WHISK_VERSION_DATE": "{{ whisk.version.date }}"
      "WHISK_VERSION_BUILDNO": "{{ docker.image.tag }}"

      "KAFKA_HOSTS": "{{ kafka_connect_string }}"
      "CONFIG_whisk_kafka_replicationFactor":
        "{{ kafka.replicationFactor | default() }}"
      "CONFIG_whisk_kafka_topics_cacheInvalidation_retentionBytes":
        "{{ kafka_topics_cacheInvalidation_retentionBytes | default() }}"
      "CONFIG_whisk_kafka_topics_cacheInvalidation_retentionMs":
        "{{ kafka_topics_cacheInvalidation_retentionMS | default() }}"
      "CONFIG_whisk_kafka_topics_cacheInvalidation_segmentBytes":
        "{{ kafka_topics_cacheInvalidation_segmentBytes | default() }}"
      "CONFIG_whisk_kafka_topics_completed_retentionBytes":
        "{{ kafka_topics_completed_retentionBytes | default() }}"
      "CONFIG_whisk_kafka_topics_completed_retentionMs":
        "{{ kafka_topics_completed_retentionMS | default() }}"
      "CONFIG_whisk_kafka_topics_completed_segmentBytes":
        "{{ kafka_topics_completed_segmentBytes | default() }}"
      "CONFIG_whisk_kafka_topics_health_retentionBytes":
        "{{ kafka_topics_health_retentionBytes | default() }}"
      "CONFIG_whisk_kafka_topics_health_retentionMs":
        "{{ kafka_topics_health_retentionMS | default() }}"
      "CONFIG_whisk_kafka_topics_health_segmentBytes":
        "{{ kafka_topics_health_segmentBytes | default() }}"
      "CONFIG_whisk_kafka_common_securityProtocol":
        "{{ kafka.protocol }}"
      "CONFIG_whisk_kafka_common_sslTruststoreLocation":
        "/conf/{{ kafka.ssl.keystore.name }}"
      "CONFIG_whisk_kafka_common_sslTruststorePassword":
        "{{ kafka.ssl.keystore.password }}"
      "CONFIG_whisk_kafka_common_sslKeystoreLocation":
        "/conf/{{ kafka.ssl.keystore.name }}"
      "CONFIG_whisk_kafka_common_sslKeystorePassword":
        "{{ kafka.ssl.keystore.password }}"

      "CONFIG_whisk_couchdb_protocol": "{{ db_protocol }}"
      "CONFIG_whisk_couchdb_host": "{{ db_host }}"
      "CONFIG_whisk_couchdb_port": "{{ db_port }}"
      "CONFIG_whisk_couchdb_username": "{{ db_username }}"
      "CONFIG_whisk_couchdb_password": "{{ db_password }}"
      "CONFIG_whisk_couchdb_provider": "{{ db_provider }}"
      "CONFIG_whisk_couchdb_databases_WhiskAuth": "{{ db.whisk.auth }}"
      "CONFIG_whisk_couchdb_databases_WhiskEntity": "{{ db.whisk.actions }}"
      "CONFIG_whisk_couchdb_databases_WhiskActivation":
        "{{ db.whisk.activations }}"
      "CONFIG_whisk_db_actionsDdoc": "{{ db_whisk_actions_ddoc | default() }}"
      "CONFIG_whisk_db_activationsDdoc": "{{ db_whisk_activations_ddoc | default() }}"
      "CONFIG_whisk_db_activationsFilterDdoc": "{{ db_whisk_activations_filter_ddoc | default() }}"
      "CONFIG_whisk_userEvents_enabled": "{{ user_events }}"

      "LIMITS_ACTIONS_INVOKES_PERMINUTE": "{{ limits.invocationsPerMinute }}"
      "LIMITS_ACTIONS_INVOKES_CONCURRENT": "{{ limits.concurrentInvocations }}"
      "LIMITS_ACTIONS_INVOKES_CONCURRENTINSYSTEM":
        "{{ limits.concurrentInvocationsSystem }}"
      "LIMITS_TRIGGERS_FIRES_PERMINUTE": "{{ limits.firesPerMinute }}"
      "LIMITS_ACTIONS_SEQUENCE_MAXLENGTH": "{{ limits.sequenceMaxLength }}"

      "CONFIG_whisk_memory_min": "{{ limit_action_memory_min | default() }}"
      "CONFIG_whisk_memory_max": "{{ limit_action_memory_max | default() }}"
      "CONFIG_whisk_memory_std": "{{ limit_action_memory_std | default() }}"

      "CONFIG_whisk_timeLimit_min": "{{ limit_action_time_min | default() }}"
      "CONFIG_whisk_timeLimit_max": "{{ limit_action_time_max | default() }}"
      "CONFIG_whisk_timeLimit_std": "{{ limit_action_time_std | default() }}"

      "CONFIG_whisk_activation_payload_max":
        "{{ limit_activation_payload | default() }}"

      "RUNTIMES_MANIFEST": "{{ runtimesManifest | to_json }}"
      "CONFIG_whisk_runtimes_defaultImagePrefix":
        "{{ runtimes_default_image_prefix | default() }}"
      "CONFIG_whisk_runtimes_defaultImageTag":
        "{{ runtimes_default_image_tag | default() }}"
      "CONFIG_whisk_runtimes_bypassPullForLocalImages":
        "{{ runtimes_bypass_pull_for_local_images | default() }}"
      "CONFIG_whisk_runtimes_localImagePrefix":
        "{{ runtimes_local_image_prefix | default() }}"

      "METRICS_KAMON": "{{ metrics.kamon.enabled }}"
      "METRICS_KAMON_TAGS": "{{ metrics.kamon.tags }}"
      "METRICS_LOG": "{{ metrics.log.enabled }}"
      "CONFIG_whisk_controller_protocol": "{{ controller.protocol }}"
      "CONFIG_whisk_controller_https_keystorePath":
        "{{ controller.ssl.keystore.path }}"
      "CONFIG_whisk_controller_https_keystorePassword":
        "{{ controller.ssl.keystore.password }}"
      "CONFIG_whisk_controller_https_keystoreFlavor":
        "{{ controller.ssl.storeFlavor }}"
      "CONFIG_whisk_controller_https_truststorePath":
        "{{ controller.ssl.truststore.path }}"
      "CONFIG_whisk_controller_https_truststorePassword":
        "{{ controller.ssl.truststore.password }}"
      "CONFIG_whisk_controller_https_truststoreFlavor":
        "{{ controller.ssl.storeFlavor }}"
      "CONFIG_whisk_controller_https_clientAuth":
        "{{ controller.ssl.clientAuth }}"
      "CONFIG_whisk_loadbalancer_invokerBusyThreshold":
        "{{ invoker.busyThreshold }}"
      "CONFIG_whisk_loadbalancer_blackboxFraction":
        "{{ controller.blackboxFraction }}"

      "CONFIG_kamon_statsd_hostname": "{{ metrics.kamon.host }}"
      "CONFIG_kamon_statsd_port": "{{ metrics.kamon.port }}"

      "CONFIG_whisk_spi_LogStoreProvider": "{{ userLogs.spi }}"
      "CONFIG_whisk_spi_LoadBalancerProvider":
        "{{ controller.loadbalancer.spi }}"
      "CONFIG_logback_log_level": "{{ controller.loglevel }}"

      "CONFIG_whisk_transactions_header": "{{ transactions.header }}"

- name: merge extra env variables
  set_fact:
<<<<<<< HEAD
    controller_env: "{{ controller_env | default({}) | combine(item) }}"
  with_items: "{{ controller.extraEnv.split(',') | map('trim') | map('extract', vars)| list }}"
  loop_control:
    label: redacted
=======
    controller_env: "{{ controller_env | default({}) | combine(controller.extraEnv) }}"
>>>>>>> f8787f69
  when: controller.extraEnv | default(false)

- name: include plugins
  include_tasks: "{{ item }}.yml"
  with_items: "{{ controller_plugins | default([]) }}"

- name: (re)start controller
  docker_container:
    name: "{{ controller_name }}"
    image:
      "{{docker_registry~docker.image.prefix}}/controller:{{docker.image.tag}}"
    state: started
    recreate: true
    restart_policy: "{{ docker.restart.policy }}"
    hostname: "{{ controller_name }}"
    env: "{{ controller_env }}"
    volumes:
      - "{{ whisk_logs_dir }}/{{ controller_name }}:/logs"
      - "{{ controller.confdir }}/{{ controller_name }}:/conf"
    ports: "{{ ports_to_expose }}"
    command:
      /bin/sh -c
      "exec /init.sh {{ controller_index }}
      >> /logs/{{ controller_name }}_logs.log 2>&1"

- name: wait until the Controller in this host is up and running
  uri:
    url:
      "{{controller.protocol}}://{{ansible_host}}:{{controller_port}}/ping"
    validate_certs: "no"
    client_key:
      "{{ controller.confdir }}/{{ controller_name }}/{{ controller.ssl.key }}"
    client_cert:
      "{{ controller.confdir }}/{{ controller_name }}/{{ controller.ssl.cert }}"
  register: result
  until: result.status == 200
  retries: 12
  delay: 5

# VIM: let b:syntastic_yaml_yamllint_args="-c '".expand('%:p:h')."../../../yamllint.yml'"<|MERGE_RESOLUTION|>--- conflicted
+++ resolved
@@ -238,14 +238,7 @@
 
 - name: merge extra env variables
   set_fact:
-<<<<<<< HEAD
-    controller_env: "{{ controller_env | default({}) | combine(item) }}"
-  with_items: "{{ controller.extraEnv.split(',') | map('trim') | map('extract', vars)| list }}"
-  loop_control:
-    label: redacted
-=======
     controller_env: "{{ controller_env | default({}) | combine(controller.extraEnv) }}"
->>>>>>> f8787f69
   when: controller.extraEnv | default(false)
 
 - name: include plugins
