--- conflicted
+++ resolved
@@ -88,11 +88,6 @@
   with_items:
   - "{{ db.whisk.actions }}"
   - "{{ db.whisk.activations }}"
-
-- name: define options when deploying invoker on Ubuntu
-  set_fact:
-    linuxOptions: "/usr/lib/x86_64-linux-gnu/libapparmor.so.1:/usr/lib/x86_64-linux-gnu/libapparmor.so.1"
-  when: ansible_distribution == "Ubuntu"
 
 - name: get running invoker information
   uri: url="http://{{ ansible_host }}:{{ docker.port }}/containers/json?filters={{ '{"name":[ "invoker" ],"ancestor":[ "invoker" ]}' | urlencode }}" return_content=yes
@@ -177,10 +172,7 @@
       "CONFIG_whisk_kafka_common_sslTruststorePassword": "{{ kafka.ssl.keystore.password }}"
       "CONFIG_whisk_kafka_common_sslKeystoreLocation": "/conf/{{ kafka.ssl.keystore.name }}"
       "CONFIG_whisk_kafka_common_sslKeystorePassword": "{{ kafka.ssl.keystore.password }}"
-<<<<<<< HEAD
-=======
       "CONFIG_whisk_userEvents_enabled": "{{ user_events }}"
->>>>>>> c9e90770
       "ZOOKEEPER_HOSTS": "{{ zookeeper_connect_string }}"
       "CONFIG_whisk_couchdb_protocol": "{{ db_protocol }}"
       "CONFIG_whisk_couchdb_host": "{{ db_host }}"
@@ -210,15 +202,9 @@
       "DOCKER_IMAGE_TAG": "{{ docker.image.tag }}"
       "CONFIG_whisk_containerFactory_containerArgs_network": "{{ invoker_container_network_name | default('bridge') }}"
       "INVOKER_CONTAINER_POLICY": "{{ invoker_container_policy_name | default()}}"
-<<<<<<< HEAD
       "CONFIG_whisk_containerPool_numCore": "{{ invoker.numcore }}"
       "CONFIG_whisk_containerPool_coreShare": "{{ invoker.coreshare }}"
       "CONFIG_whisk_docker_containerFactory_useRunc": "{{ invoker.useRunc }}"
-=======
-      "INVOKER_NUMCORE": "{{ invoker.numcore }}"
-      "INVOKER_CORESHARE": "{{ invoker.coreshare }}"
-      "INVOKER_USE_RUNC": "{{ invoker.useRunc }}"
->>>>>>> c9e90770
       "INVOKER_NAME": "{{ groups['invokers'].index(inventory_hostname) }}"
       "WHISK_LOGS_DIR": "{{ whisk_logs_dir }}"
       "METRICS_KAMON": "{{ metrics.kamon.enabled }}"
@@ -235,15 +221,25 @@
       "CONFIG_whisk_timeLimit_max": "{{ limit_action_time_max | default() }}"
       "CONFIG_whisk_timeLimit_std": "{{ limit_action_time_std | default() }}"
       "CONFIG_whisk_activation_payload_max": "{{ limit_activation_payload | default() }}"
-<<<<<<< HEAD
-=======
       "CONFIG_whisk_transactions_header": "{{ transactions.header }}"
->>>>>>> c9e90770
 
 - name: extend invoker env
   set_fact:
     env: "{{ env|default({}) | combine( {'CONFIG_whisk_containerFactory_containerArgs_dnsServers_' ~ item.0: item.1} ) }}"
   with_indexed_items: "{{ (invoker_container_network_dns_servers | default()).split(' ')}}"
+
+- name: set invoker volumes
+  set_fact:
+    volumes: "/sys/fs/cgroup:/sys/fs/cgroup,/run/runc:/run/runc,\
+      {{ whisk_logs_dir }}/invoker{{ groups['invokers'].index(inventory_hostname) }}:/logs,\
+      {{ invoker.confdir }}/invoker{{ groups['invokers'].index(inventory_hostname) }}:/conf,\
+      {{ dockerInfo['DockerRootDir'] }}/containers/:/containers,\
+      {{ docker_sock | default('/var/run/docker.sock') }}:/var/run/docker.sock"
+
+- name: define options when deploying invoker on Ubuntu
+  set_fact:
+    volumes: "{{ volumes|default('') }},/usr/lib/x86_64-linux-gnu/libapparmor.so.1:/usr/lib/x86_64-linux-gnu/libapparmor.so.1"
+  when: ansible_distribution == "Ubuntu"
 
 - name: start invoker using docker cli
   docker_container:
@@ -257,14 +253,7 @@
     state: started
     recreate: true
     env: "{{ env }}"
-    volumes:
-      - "/sys/fs/cgroup:/sys/fs/cgroup"
-      - "/run/runc:/run/runc"
-      - "{{ whisk_logs_dir }}/invoker{{ groups['invokers'].index(inventory_hostname) }}:/logs"
-      - "{{ invoker.confdir }}/invoker{{ groups['invokers'].index(inventory_hostname) }}:/conf"
-      - "{{ dockerInfo['DockerRootDir'] }}/containers/:/containers"
-      - "{{ docker_sock | default('/var/run/docker.sock') }}:/var/run/docker.sock"
-      - "{{ linuxOptions | default('') }}"
+    volumes: "{{ volumes }}"
     ports: "{{ ports_to_expose }}"
     command: /bin/sh -c "exec /init.sh {{ groups['invokers'].index(inventory_hostname) }} >> /logs/invoker{{ groups['invokers'].index(inventory_hostname) }}_logs.log 2>&1"
 
