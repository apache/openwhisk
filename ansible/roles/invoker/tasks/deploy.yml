---
# This role installs invokers.

- include: docker_login.yml

- name: "pull invoker image with tag {{docker.image.tag}}"
  shell: "docker pull {{docker_registry}}{{item}}:{{docker.image.tag}}"
  with_items:
    - '{{ docker.image.prefix }}/invoker'
  when: docker_registry != ""
  retries: "{{ docker.pull.retries }}"
  delay: "{{ docker.pull.delay }}"

- name: "pull runtime action images with tag {{docker.image.tag}}"
  shell: "docker pull {{docker_registry}}{{docker.image.prefix}}/{{item}}:{{docker.image.tag}}"
  with_items: "{{ runtimesManifest.runtimes.values() | sum(start=[]) | selectattr('deprecated', 'equalto',false)  | map(attribute='image.name') | list | unique }}"
  when: docker_registry != ""
  retries: "{{ docker.pull.retries }}"
  delay: "{{ docker.pull.delay }}"

- name: "pull blackboxes action images with tag {{docker.image.tag}}"
  shell: "docker pull {{docker_registry}}{{docker.image.prefix}}/{{item.name}}:{{docker.image.tag}}"
  with_items:
    - "{{ runtimesManifest.blackboxes }}"
  when: docker_registry != ""
  retries: "{{ docker.pull.retries }}"
  delay: "{{ docker.pull.delay }}"

- name: determine docker root dir
  uri:  url="http://{{ inventory_hostname }}:{{ docker.port }}/info" return_content=yes
  register: dockerInfo

- name: ensure invoker log directory is created with permissions
  file:
    path: "{{ whisk_logs_dir }}/invoker{{ groups['invokers'].index(inventory_hostname) }}"
    state: directory
    mode: 0777

- name: define options when deploying invoker on Ubuntu
  set_fact:
    linuxOptions: "-v /usr/lib/x86_64-linux-gnu/libapparmor.so.1:/usr/lib/x86_64-linux-gnu/libapparmor.so.1"
  when: whisk_version_name != "mac"

- name: get running invoker information
  uri: url="http://{{ inventory_hostname }}:{{ docker.port }}/containers/json?filters={{ '{"name":[ "invoker" ]}' | urlencode }}" return_content=yes
  register: invokerInfo

- name: determine if more than one invoker is running
  fail: msg="more than one invoker is running"
  when: invokerInfo.json|length > 1

- name: determine if index of invoker is same with index of inventory host
  fail:
    msg: "invoker index is invalid. expected: /invoker{{ groups['invokers'].index(inventory_hostname) }} found: {{ item.Names[0] }}"
  with_items: "{{ invokerInfo.json }}"
  when: item.Names[0] != "/invoker{{ groups['invokers'].index(inventory_hostname) }}"

- name: start invoker using docker cli
  shell: >
        docker run -d
        --userns=host
        --pid=host
        --privileged
        {{ linuxOptions | default('') }}
        --name invoker{{ groups['invokers'].index(inventory_hostname) }}
        --hostname invoker{{ groups['invokers'].index(inventory_hostname) }}
        --restart {{ docker.restart.policy }}
        -e JAVA_OPTS='-Xmx{{ invoker.heap }}'
        -e INVOKER_OPTS='{{ invoker.arguments }}'
<<<<<<< HEAD
        -e COMPONENT_NAME=invoker{{ groups['invokers'].index(inventory_hostname) }}
        -e PORT=8080
        -e KAFKA_HOSTS={{ groups['kafkas'] | join(',') }}
        -e KAFKA_HOSTS_BASEPORT={{ kafka.port }}
        -e DB_PROTOCOL={{ db_protocol }}
        -e DB_PROVIDER={{ db_provider }}
        -e DB_HOST={{ db_host }}
        -e DB_PORT={{ db_port }}
        -e DB_USERNAME={{ db_username }}
        -e DB_PASSWORD={{ db_password }}
        -e DB_WHISK_ACTIONS={{ db.whisk.actions }}
        -e DB_WHISK_ACTIVATIONS={{ db.whisk.activations }}
        -e WHISK_API_HOST_PROTO={{ whisk_api_host_proto | default('https') }}
        -e WHISK_API_HOST_PORT={{ whisk_api_host_port | default('443') }}
        -e WHISK_API_HOST_NAME={{ whisk_api_host_name | default(groups['edge'] | first) }}
=======
        -e COMPONENT_NAME='invoker{{ groups['invokers'].index(inventory_hostname) }}'
        -e PORT='8080'
        -e KAFKA_HOST='{{ groups['kafka']|first }}'
        -e KAFKA_HOST_PORT='{{ kafka.port }}'
        -e DB_PROTOCOL='{{ db_protocol }}'
        -e DB_PROVIDER='{{ db_provider }}'
        -e DB_HOST='{{ db_host }}'
        -e DB_PORT='{{ db_port }}'
        -e DB_USERNAME='{{ db_username }}'
        -e DB_PASSWORD='{{ db_password }}'
        -e DB_WHISK_ACTIONS='{{ db.whisk.actions }}'
        -e DB_WHISK_ACTIVATIONS='{{ db.whisk.activations }}'
        -e WHISK_API_HOST_PROTO='{{ whisk_api_host_proto | default('https') }}'
        -e WHISK_API_HOST_PORT='{{ whisk_api_host_port | default('443') }}'
        -e WHISK_API_HOST_NAME='{{ whisk_api_host_name | default(groups['edge'] | first) }}'
>>>>>>> 223f7f20
        -e RUNTIMES_MANIFEST='{{ runtimesManifest | to_json }}'
        -e SELF_DOCKER_ENDPOINT='localhost'
        -e DOCKER_REGISTRY='{{ docker_registry }}'
        -e DOCKER_IMAGE_PREFIX='{{ docker.image.prefix }}'
        -e DOCKER_IMAGE_TAG='{{ docker.image.tag }}'
        -e INVOKER_CONTAINER_NETWORK='{{ invoker_container_network_name | default("bridge") }}'
        -e INVOKER_CONTAINER_POLICY='{{ invoker_container_policy_name | default()}}'
        -e INVOKER_CONTAINER_DNS='{{ invoker_container_network_dns_servers | default()}}'
        -e INVOKER_NUMCORE='{{ invoker.numcore }}'
        -e INVOKER_CORESHARE='{{ invoker.coreshare }}'
        -e INVOKER_SERIALIZEDOCKEROP='{{ invoker.serializeDockerOp }}'
        -e INVOKER_SERIALIZEDOCKERPULL='{{ invoker.serializeDockerPull }}'
        -e INVOKER_USERUNC='{{ invoker_use_runc | default(invoker.useRunc) }}'
        -e INVOKER_USEREACTIVEPOOL='{{ invoker.useReactivePool }}'
        -e WHISK_LOGS_DIR='{{ whisk_logs_dir }}'
        -v /sys/fs/cgroup:/sys/fs/cgroup
        -v /run/runc:/run/runc
        -v {{ whisk_logs_dir }}/invoker{{ groups['invokers'].index(inventory_hostname) }}:/logs
        -v {{ dockerInfo["json"]["DockerRootDir"] }}/containers/:/containers
        -v {{ docker_sock | default('/var/run/docker.sock') }}:/var/run/docker.sock
        -p {{ invoker.port + groups['invokers'].index(inventory_hostname) }}:8080
        {{ docker_registry }}{{ docker.image.prefix }}/invoker:{{ docker.image.tag }}
        /bin/sh -c "exec /invoker/bin/invoker {{ groups['invokers'].index(inventory_hostname) }} >> /logs/invoker{{ groups['invokers'].index(inventory_hostname) }}_logs.log 2>&1"
  when: invokerInfo.json|length == 0

# todo: re-enable docker_container module once https://github.com/ansible/ansible-modules-core/issues/5054 is resolved

- name: wait until Invoker is up and running
  uri:
    url: "http://{{ inventory_hostname }}:{{ invoker.port + groups['invokers'].index(inventory_hostname) }}/ping"
  register: result
  until: result.status == 200
  retries: 12
  delay: 5<|MERGE_RESOLUTION|>--- conflicted
+++ resolved
@@ -67,27 +67,10 @@
         --restart {{ docker.restart.policy }}
         -e JAVA_OPTS='-Xmx{{ invoker.heap }}'
         -e INVOKER_OPTS='{{ invoker.arguments }}'
-<<<<<<< HEAD
-        -e COMPONENT_NAME=invoker{{ groups['invokers'].index(inventory_hostname) }}
-        -e PORT=8080
-        -e KAFKA_HOSTS={{ groups['kafkas'] | join(',') }}
-        -e KAFKA_HOSTS_BASEPORT={{ kafka.port }}
-        -e DB_PROTOCOL={{ db_protocol }}
-        -e DB_PROVIDER={{ db_provider }}
-        -e DB_HOST={{ db_host }}
-        -e DB_PORT={{ db_port }}
-        -e DB_USERNAME={{ db_username }}
-        -e DB_PASSWORD={{ db_password }}
-        -e DB_WHISK_ACTIONS={{ db.whisk.actions }}
-        -e DB_WHISK_ACTIVATIONS={{ db.whisk.activations }}
-        -e WHISK_API_HOST_PROTO={{ whisk_api_host_proto | default('https') }}
-        -e WHISK_API_HOST_PORT={{ whisk_api_host_port | default('443') }}
-        -e WHISK_API_HOST_NAME={{ whisk_api_host_name | default(groups['edge'] | first) }}
-=======
         -e COMPONENT_NAME='invoker{{ groups['invokers'].index(inventory_hostname) }}'
         -e PORT='8080'
-        -e KAFKA_HOST='{{ groups['kafka']|first }}'
-        -e KAFKA_HOST_PORT='{{ kafka.port }}'
+        -e KAFKA_HOSTS='{{ groups['kafkas'] | join(',') }}'
+        -e KAFKA_HOSTS_BASEPORT='{{ kafka.port }}'
         -e DB_PROTOCOL='{{ db_protocol }}'
         -e DB_PROVIDER='{{ db_provider }}'
         -e DB_HOST='{{ db_host }}'
@@ -99,7 +82,6 @@
         -e WHISK_API_HOST_PROTO='{{ whisk_api_host_proto | default('https') }}'
         -e WHISK_API_HOST_PORT='{{ whisk_api_host_port | default('443') }}'
         -e WHISK_API_HOST_NAME='{{ whisk_api_host_name | default(groups['edge'] | first) }}'
->>>>>>> 223f7f20
         -e RUNTIMES_MANIFEST='{{ runtimesManifest | to_json }}'
         -e SELF_DOCKER_ENDPOINT='localhost'
         -e DOCKER_REGISTRY='{{ docker_registry }}'
