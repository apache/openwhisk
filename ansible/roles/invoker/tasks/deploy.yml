#
# Licensed to the Apache Software Foundation (ASF) under one or more
# contributor license agreements.  See the NOTICE file distributed with
# this work for additional information regarding copyright ownership.
# The ASF licenses this file to You under the Apache License, Version 2.0
# (the "License"); you may not use this file except in compliance with
# the License.  You may obtain a copy of the License at
#
#     http://www.apache.org/licenses/LICENSE-2.0
#
# Unless required by applicable law or agreed to in writing, software
# distributed under the License is distributed on an "AS IS" BASIS,
# WITHOUT WARRANTIES OR CONDITIONS OF ANY KIND, either express or implied.
# See the License for the specific language governing permissions and
# limitations under the License.
#
---
# This role installs invokers.

- import_tasks: docker_login.yml

- name: get invoker name and index
  set_fact:
    invoker_name: "{{ name_prefix ~ ((invoker_index_base | int) + host_group.index(inventory_hostname)) }}"
    invoker_index: "{{ (invoker_index_base | int) + host_group.index(inventory_hostname) }}"

- name: "pull invoker image with tag {{docker.image.tag}}"
  shell: "docker pull {{docker_registry}}{{ docker.image.prefix }}/invoker:{{docker.image.tag}}"
  when: docker_registry != ""
  register: result
  until: (result.rc == 0)
  retries: "{{ docker.pull.retries }}"
  delay: "{{ docker.pull.delay }}"

###
# This task assumes that the images are local to the invoker host already if there is no prefix or tag
# which is usually the case for a local deployment. A distributed deployment will specify the prefix, or tag
# to pull the images from the appropriate registry. If a runtimes_registry is optionally specified, pull images
# from there; this permits a (private) registry to be used for caching the images. The registry if specified
# must include a trailing '/'.
#
- name: "pull runtime action images per manifest"
  shell: "docker pull {{runtimes_registry | default()}}{{inv_item.prefix}}/{{inv_item.name}}:{{inv_item.tag | default()}}"
  loop: "{{ runtimesManifest.runtimes.values() | sum(start=[]) | selectattr('deprecated', 'equalto',false)  | map(attribute='image') | list | unique }}"
  when: skip_pull_runtimes is not defined or not (skip_pull_runtimes == True or skip_pull_runtimes.lower() == "true")
  register: result
  until: (result.rc == 0)
  retries: "{{ docker.pull.retries }}"
  delay: "{{ docker.pull.delay }}"
  loop_control:
    loop_var: inv_item

###
# See comment above for pulling other runtime images.
#
- name: "pull blackboxes action images per manifest"
  shell: "docker pull {{runtimes_registry | default()}}{{inv_item.prefix}}/{{inv_item.name}}:{{inv_item.tag | default()}}"
  loop: "{{ runtimesManifest.blackboxes }}"
  when: skip_pull_runtimes is not defined or not (skip_pull_runtimes == True or skip_pull_runtimes.lower() == "true")
  register: result
  until: (result.rc == 0)
  retries: "{{ docker.pull.retries }}"
  delay: "{{ docker.pull.delay }}"
  loop_control:
    loop_var: inv_item

- name: "determine docker root dir on docker-machine"
  uri:  url="http://{{ ansible_host }}:{{ docker.port }}/info" return_content=yes
  register: dockerInfo_output
  when: environmentInformation.type == 'docker-machine'

- set_fact:
    dockerInfo: "{{ dockerInfo_output['json'] }}"
  when: environmentInformation.type == "docker-machine"

- name: "determine docker root dir"
  shell: echo -e "GET http:/v1.24/info HTTP/1.0\r\n" | nc -U /var/run/docker.sock | grep "{"
  args:
    executable: /bin/bash
  register: dockerInfo_output
  when: environmentInformation.type != "docker-machine"

- set_fact:
    dockerInfo: "{{ dockerInfo_output.stdout|from_json }}"
  when: environmentInformation.type != "docker-machine"

- name: ensure invoker log directory is created with permissions
  file:
    path: "{{ whisk_logs_dir }}/{{ invoker_name }}"
    state: directory
    mode: 0777
  become: "{{ logs.dir.become }}"

- name: ensure invoker config directory is created with permissions
  file:
    path: "{{ invoker.confdir }}/{{ invoker_name }}"
    state: directory
    mode: 0777
  become: "{{ invoker.dir.become }}"

- name: "copy kafka truststore/keystore"
  when: kafka.protocol == 'SSL'
  copy:
    src: "{{ openwhisk_home }}/ansible/roles/kafka/files/{{ kafka.ssl.keystore.name }}"
    dest: "{{ invoker.confdir }}/{{ invoker_name }}"

- name: copy keystore, key and cert
  when: invoker.protocol == "https"
  copy:
    src: "{{ inv_item }}"
    mode: 0666
    dest: "{{ invoker.confdir }}/{{ invoker_name }}"
  become: "{{ invoker.dir.become }}"
  with_items:
  - "{{ openwhisk_home }}/ansible/roles/invoker/files/{{ invoker.ssl.keystore.name }}"
  - "{{ openwhisk_home }}/ansible/roles/invoker/files/{{ invoker.ssl.key }}"
  - "{{ openwhisk_home }}/ansible/roles/invoker/files/{{ invoker.ssl.cert }}"
  loop_control:
    loop_var: inv_item

- name: check, that required databases exist
  include_tasks: "{{ openwhisk_home }}/ansible/tasks/db/checkDb.yml"
  vars:
    dbName: "{{ inv_item }}"
    dbUser: "{{ db.credentials.invoker.user }}"
    dbPass: "{{ db.credentials.invoker.pass }}"
  with_items:
  - "{{ db.whisk.actions }}"
  - "{{ db.whisk.activations }}"
  loop_control:
    loop_var: inv_item

- name: get running invoker information
  uri: url="http://{{ ansible_host }}:{{ docker.port }}/containers/json?filters={{ '{"name":[ "invoker" ],"ancestor":[ "invoker" ]}' | urlencode }}" return_content=yes
  register: invokerInfo_output
  when: environmentInformation.type == "docker-machine"

- set_fact:
    invokerInfo: "{{ invokerInfo_output['json'] }}"
  when: environmentInformation.type == "docker-machine"

- name: "get invoker info"
  shell: |
    INFO=`echo -e "GET http:/v1.24/containers/json?filters={{ '{"name":[ "invoker" ],"ancestor":[ "invoker" ]}' | urlencode }} HTTP/1.0\r\n" | nc -U /var/run/docker.sock | grep "{"`
    if [ -z "$INFO" ]; then
      echo []
    else
      echo $INFO
    fi
  args:
    executable: /bin/bash
  register: invokerInfo_output
  when: environmentInformation.type != "docker-machine"

- set_fact:
    invokerInfo: "{{ invokerInfo_output.stdout|from_json }}"
  when: environmentInformation.type != "docker-machine"

- name: determine if more than one invoker is running
  fail:
    msg: "more than one invoker is running"
  when: not invoker.allowMultipleInstances and invokerInfo|length > 1

- name: determine if index of invoker is same with index of inventory host
  fail:
    msg: "invoker index is invalid. expected: /invoker{{ groups['invokers'].index(inventory_hostname) }} found: {{ inv_item.Names[0] }}"
  with_items: "{{ invokerInfo }}"
  when: not invoker.allowMultipleInstances and inv_item.Names[0] != "/{{ invoker_name }}"
  loop_control:
    loop_var: inv_item

- name: copy jmxremote password file
  when: jmx.enabled
  template:
    src: "jmxremote.password.j2"
    dest: "{{ invoker.confdir  }}/{{ invoker_name }}/jmxremote.password"
    mode: 0777

- name: copy jmxremote access file
  when: jmx.enabled
  template:
    src: "jmxremote.access.j2"
    dest: "{{ invoker.confdir  }}/{{ invoker_name }}/jmxremote.access"
    mode: 0777

- name: add additional jvm params if jmxremote is enabled
  when: jmx.enabled
  set_fact:
    invoker_args: "{{ invoker.arguments }} {{ invoker.jmxremote.jvmArgs }}"

- name: prepare invoker ports
  set_fact:
    invoker_ports_to_expose: ["{{ invoker.port + (invoker_index | int) }}:8080"]

- name: expose additional ports if jmxremote is enabled
  when: jmx.enabled
  set_fact:
    invoker_ports_to_expose: "{{ invoker_ports_to_expose }} + [ \"{{ jmx.basePortInvoker + (invoker_index | int) }}:{{ jmx.basePortInvoker + (invoker_index | int) }}\" ] + [ \"{{ jmx.rmiBasePortInvoker + (invoker_index | int) }}:{{ jmx.rmiBasePortInvoker + (invoker_index | int) }}\" ]"


- name: Load config from template
  set_fact:
    openwhisk_config: "{{ lookup('template', 'config.j2') | b64encode }}"

- name: populate environment variables for invoker
  set_fact:
    env:
      "JAVA_OPTS": "-Xmx{{ invoker.heap }} -XX:+CrashOnOutOfMemoryError -XX:+UseGCOverheadLimit -XX:ErrorFile=/logs/java_error.log"
      "INVOKER_OPTS": "{{ invoker_args | default(invoker.arguments) }}"
      "JMX_REMOTE": "{{ jmx.enabled }}"
      "OPENWHISK_ENCODED_CONFIG": "{{ openwhisk_config }}"
      "PORT": "8080"
      "TZ": "{{ docker.timezone }}"
      "KAFKA_HOSTS": "{{ kafka_connect_string }}"
      "CONFIG_whisk_kafka_replicationFactor": "{{ kafka.replicationFactor | default() }}"
      "CONFIG_whisk_kafka_topics_invoker_retentionBytes": "{{ kafka_topics_invoker_retentionBytes | default() }}"
      "CONFIG_whisk_kafka_topics_invoker_retentionMs": "{{ kafka_topics_invoker_retentionMS | default() }}"
      "CONFIG_whisk_kakfa_topics_invoker_segmentBytes": "{{ kafka_topics_invoker_segmentBytes | default() }}"
      "CONFIG_whisk_kafka_topics_prefix": "{{ kafka.topicsPrefix }}"
      "CONFIG_whisk_kafka_topics_userEvent_prefix": "{{ kafka.topicsUserEventPrefix }}"
      "CONFIG_whisk_kafka_common_securityProtocol": "{{ kafka.protocol }}"
      "CONFIG_whisk_kafka_common_sslTruststoreLocation": "/conf/{{ kafka.ssl.keystore.name }}"
      "CONFIG_whisk_kafka_common_sslTruststorePassword": "{{ kafka.ssl.keystore.password }}"
      "CONFIG_whisk_kafka_common_sslKeystoreLocation": "/conf/{{ kafka.ssl.keystore.name }}"
      "CONFIG_whisk_kafka_common_sslKeystorePassword": "{{ kafka.ssl.keystore.password }}"
      "CONFIG_whisk_userEvents_enabled": "{{ user_events | default(false) | lower }}"
      "ZOOKEEPER_HOSTS": "{{ zookeeper_connect_string }}"
      "CONFIG_whisk_couchdb_protocol": "{{ db.protocol }}"
      "CONFIG_whisk_couchdb_host": "{{ db.host }}"
      "CONFIG_whisk_couchdb_port": "{{ db.port }}"
      "CONFIG_whisk_couchdb_username": "{{ db.credentials.invoker.user }}"
      "CONFIG_whisk_couchdb_password": "{{ db.credentials.invoker.pass }}"
      "CONFIG_whisk_couchdb_provider": "{{ db.provider }}"
      "CONFIG_whisk_couchdb_databases_WhiskAuth": "{{ db.whisk.auth }}"
      "CONFIG_whisk_couchdb_databases_WhiskEntity": "{{ db.whisk.actions }}"
      "CONFIG_whisk_couchdb_databases_WhiskActivation": "{{ db.whisk.activations }}"
      "DB_WHISK_ACTIONS": "{{ db.whisk.actions }}"
      "DB_WHISK_ACTIVATIONS": "{{ db.whisk.activations }}"
      "DB_WHISK_AUTHS": "{{ db.whisk.auth }}"
      "CONFIG_whisk_db_subjectsDdoc": "{{ db_whisk_subjects_ddoc | default() }}"
      "CONFIG_whisk_db_actionsDdoc": "{{ db_whisk_actions_ddoc | default() }}"
      "CONFIG_whisk_db_activationsDdoc": "{{ db_whisk_activations_ddoc | default() }}"
      "CONFIG_whisk_db_activationsFilterDdoc": "{{ db_whisk_activations_filter_ddoc | default() }}"
      "WHISK_API_HOST_PROTO": "{{ whisk_api_host_proto | default('https') }}"
      "WHISK_API_HOST_PORT": "{{ whisk_api_host_port | default('443') }}"
      "WHISK_API_HOST_NAME": "{{ whisk_api_host_name | default(groups['edge'] | first) }}"
      "CONFIG_whisk_containerFactory_runtimesRegistry_url": "{{ runtimes_registry | default('') }}"
      "CONFIG_whisk_containerFactory_userImagesRegistry_url": "{{ user_images_registry | default('') }}"
      "RUNTIMES_MANIFEST": "{{ runtimesManifest | to_json }}"
      "CONFIG_whisk_runtimes_bypassPullForLocalImages": "{{ runtimes_bypass_pull_for_local_images | default() | lower }}"
      "CONFIG_whisk_runtimes_localImagePrefix": "{{ runtimes_local_image_prefix | default() }}"
      "CONFIG_whisk_containerFactory_containerArgs_network": "{{ invoker_container_network_name | default('bridge') }}"
      "INVOKER_CONTAINER_POLICY": "{{ invoker_container_policy_name | default()}}"
      "CONFIG_whisk_containerPool_userMemory": "{{ hostvars[groups['invokers'][invoker_index | int]].user_memory | default(invoker.userMemory) }}"
      "CONFIG_whisk_docker_client_parallelRuns": "{{ invoker_parallel_runs | default() }}"
      "CONFIG_whisk_docker_containerFactory_useRunc": "{{ invoker.useRunc | default(false) | lower }}"
      "WHISK_LOGS_DIR": "{{ whisk_logs_dir }}"
      "METRICS_KAMON": "{{ metrics.kamon.enabled | default(false) | lower }}"
      "METRICS_KAMON_TAGS": "{{ metrics.kamon.tags | default() | lower }}"
      "METRICS_LOG": "{{ metrics.log.enabled | default(false) | lower }}"
      "CONFIG_kamon_statsd_hostname": "{{ metrics.kamon.host }}"
      "CONFIG_kamon_statsd_port": "{{ metrics.kamon.port }}"
      "CONFIG_whisk_spi_LogStoreProvider": "{{ userLogs.spi }}"
      "CONFIG_whisk_spi_InvokerProvider": "{{ invoker.reactiveSpi }}"
      "CONFIG_whisk_spi_InvokerServerProvider": "{{ invoker.serverSpi }}"
      "CONFIG_logback_log_level": "{{ invoker.loglevel }}"
      "CONFIG_whisk_memory_min": "{{ limit_action_memory_min | default() }}"
      "CONFIG_whisk_memory_max": "{{ limit_action_memory_max | default() }}"
      "CONFIG_whisk_memory_std": "{{ limit_action_memory_std | default() }}"
      "CONFIG_whisk_timeLimit_min": "{{ limit_action_time_min | default() }}"
      "CONFIG_whisk_timeLimit_max": "{{ limit_action_time_max | default() }}"
      "CONFIG_whisk_timeLimit_std": "{{ limit_action_time_std | default() }}"
      "CONFIG_whisk_concurrencyLimit_min": "{{ limit_action_concurrency_min | default() }}"
      "CONFIG_whisk_concurrencyLimit_max": "{{ limit_action_concurrency_max | default() }}"
      "CONFIG_whisk_concurrencyLimit_std": "{{ limit_action_concurrency_std | default() }}"
      "CONFIG_whisk_activation_payload_max": "{{ limit_activation_payload | default() }}"
      "CONFIG_whisk_transactions_header": "{{ transactions.header }}"
      "CONFIG_whisk_containerPool_akkaClient": "{{ container_pool_akka_client | default('false') | lower }}"
      "CONFIG_whisk_containerFactory_containerArgs_extraEnvVars_0": "__OW_ALLOW_CONCURRENT={{ runtimes_enable_concurrency | default('false') }}"
      "CONFIG_whisk_invoker_protocol": "{{ invoker.protocol }}"
      "CONFIG_whisk_invoker_https_keystorePath": "/conf/{{ invoker.ssl.keystore.name }}"
      "CONFIG_whisk_invoker_https_keystorePassword": "{{ invoker.ssl.keystore.password }}"
      "CONFIG_whisk_invoker_https_keystoreFlavor": "{{ invoker.ssl.storeFlavor }}"
      "CONFIG_whisk_invoker_https_clientAuth": "{{ invoker.ssl.clientAuth }}"
      "CONFIG_whisk_containerPool_prewarmExpirationCheckInitDelay": "{{ container_pool_prewarm_expirationCheckInitDelay | default('10 minutes') }}"
      "CONFIG_whisk_containerPool_prewarmExpirationCheckInterval": "{{ container_pool_prewarm_expirationCheckInterval | default('10 minutes') }}"
      "CONFIG_whisk_containerPool_prewarmExpirationCheckIntervalVariance": "{{ container_pool_prewarm_expirationCheckIntervalVariance | default('10 seconds') }}"
      "CONFIG_whisk_containerPool_prewarmPromotion": "{{ container_pool_strict | default('false') | lower }}"
      "CONFIG_whisk_containerPool_prewarmMaxRetryLimit": "{{ container_pool_prewarm_max_retry_limit | default(5) }}"
<<<<<<< HEAD
      "CONFIG_whisk_containerPool_batchDeletionSize": "{{ container_pool_batchDeletionSize | default(10) }}"
=======
      "CONFIG_whisk_invoker_username": "{{ invoker.username }}"
      "CONFIG_whisk_invoker_password": "{{ invoker.password }}"
>>>>>>> 0c4aab1b

- name: extend invoker dns env
  set_fact:
    env: "{{ env | default({}) | combine( {'CONFIG_whisk_containerFactory_containerArgs_dnsServers_' ~ inv_item.0: inv_item.1} ) }}"
  with_indexed_items: "{{ (invoker_container_network_dns_servers | default()).split(' ')}}"
  loop_control:
    loop_var: inv_item

- name: merge extra env variables
  set_fact:
    env: "{{ env | combine(invoker.extraEnv) }}"

- name: setup elasticsearch activation store env
  set_fact:
    elastic_env:
      "CONFIG_whisk_activationStore_elasticsearch_protocol": "{{ db.elasticsearch.protocol}}"
      "CONFIG_whisk_activationStore_elasticsearch_hosts": "{{ elasticsearch_connect_string }}"
      "CONFIG_whisk_activationStore_elasticsearch_indexPattern": "{{ db.elasticsearch.index_pattern }}"
      "CONFIG_whisk_activationStore_elasticsearch_username": "{{ db.elasticsearch.auth.admin.username }}"
      "CONFIG_whisk_activationStore_elasticsearch_password": "{{ db.elasticsearch.auth.admin.password }}"
      "CONFIG_whisk_spi_ActivationStoreProvider": "org.apache.openwhisk.core.database.elasticsearch.ElasticSearchActivationStoreProvider"
  when: db.activation_store.backend == "ElasticSearch"

- name: merge elasticsearch activation store env
  set_fact:
    env: "{{ env | combine(elastic_env) }}"
  when: db.activation_store.backend == "ElasticSearch"

- name: setup mongodb artifact store env
  set_fact:
    mongodb_env:
      "CONFIG_whisk_mongodb_uri": "{{ db.mongodb.connect_string }}"
      "CONFIG_whisk_mongodb_database": "{{ db.mongodb.database }}"
      "CONFIG_whisk_spi_ArtifactStoreProvider": "org.apache.openwhisk.core.database.mongodb.MongoDBArtifactStoreProvider"
  when: db.artifact_store.backend == "MongoDB"

- name: merge mongodb artifact store env
  set_fact:
    env: "{{ env | combine(mongodb_env) }}"
  when: db.artifact_store.backend == "MongoDB"

- name: setup scheduler env
  set_fact:
    scheduler_env:
      "CONFIG_whisk_etcd_hosts": "{{ etcd_connect_string }}"
      "CONFIG_whisk_etcd_lease_timeout": "{{ etcd.lease.timeout }}"
      "CONFIG_whisk_etcd_pool_threads": "{{ etcd.pool_threads }}"
      "CONFIG_whisk_scheduler_dataManagementService_retryInterval": "{{ scheduler.dataManagementService.retryInterval }}"
      "CONFIG_whisk_invoker_containerCreation_maxPeek": "{{ invoker.container.creationMaxPeek }}"
      "CONFIG_whisk_spi_InvokerProvider": "org.apache.openwhisk.core.invoker.FPCInvokerReactive"
      "CONFIG_whisk_spi_InvokerServerProvider": "org.apache.openwhisk.core.invoker.FPCInvokerServer"
  when: enable_scheduler

- name: merge scheduler env
  set_fact:
    env: "{{ env | combine(scheduler_env) }}"
  when: enable_scheduler

- name: include plugins
  include_tasks: "{{ inv_item }}.yml"
  with_items: "{{ invoker_plugins | default([]) }}"
  loop_control:
    loop_var: inv_item

- name: set invoker volumes
  set_fact:
    volumes: "/sys/fs/cgroup:/sys/fs/cgroup,\
      {{ whisk_logs_dir }}/{{ invoker_name }}:/logs,\
      {{ invoker.confdir }}/{{ invoker_name }}:/conf,\
      {{ dockerInfo['DockerRootDir'] }}/containers/:/containers,\
      {{ docker_sock | default('/var/run/docker.sock') }}:/var/run/docker.sock"
###
# The root runc directory varies based on the version of docker and runc.
# When docker>=18.06 uses docker-runc the directory is /run/docker/runtime-runc/moby.
# While docker-runc itself uses /run/runc for a root user or /run/user/<uid>/runc for a non-root user.
# Currently, the invoker is running as a root user so the below configuration works as expected.
# But when the invoker needs to run as a non-root user or the version docker needs to be changed,
# the following configuration should be properly updated as well.
#
# Alternatively, we can disable the runc with invoker.userRunc = false.
#
- name: set invoker runc volume
  set_fact:
    volumes: "{{ volumes }},{{ invoker.docker.runcdir }}:/run/runc"
  when: invoker.useRunc == true

- name: define options when deploying invoker on Ubuntu
  set_fact:
    volumes: "{{ volumes|default('') }},/usr/lib/x86_64-linux-gnu/libapparmor.so.1:/usr/lib/x86_64-linux-gnu/libapparmor.so.1"
  when: ansible_distribution == "Ubuntu"

- name: check if coverage collection is enabled
  set_fact:
    coverage_enabled: false
  when: coverage_enabled is undefined

- name: ensure invoker coverage directory is created with permissions
  file:
    path: "{{ coverage_logs_dir }}/invoker/{{ inv_item }}"
    state: directory
    mode: 0777
  with_items:
    - invoker
    - common
  become: "{{ logs.dir.become }}"
  when: coverage_enabled
  loop_control:
    loop_var: inv_item

- name: extend invoker volume for coverage
  set_fact:
    volumes: "{{ volumes|default('') }},{{ coverage_logs_dir }}/invoker:/coverage"
  when: coverage_enabled

- name: set invoker docker volumes
  set_fact:
    volumes: "{{ volumes|default('') }},{{ invoker.docker.volumes | join(',') }}"
  when: invoker.docker.volumes|length > 0

- name: start invoker
  docker_container:
    userns_mode: "host"
    pid_mode: "host"
    privileged: "yes"
    name: "{{ invoker_name }}"
    hostname: "{{ invoker_name }}"
    restart_policy: "{{ docker.restart.policy }}"
    image: "{{ docker_registry }}{{ docker.image.prefix }}/invoker:{{ 'cov' if (coverage_enabled) else docker.image.tag }}"
    state: started
    recreate: true
    env: "{{ env }}"
    volumes: "{{ volumes }}"
    ports: "{{ invoker_ports_to_expose }}"
    command: /bin/sh -c "exec /init.sh --id {{ invoker_index }} --uniqueName {{ invoker_index }} >> /logs/{{ invoker_name }}_logs.log 2>&1"
  when: not lean

- name: wait until Invoker is up and running
  uri:
    url: "{{ invoker.protocol }}://{{ ansible_host }}:{{ invoker.port + (invoker_index | int) }}/ping"
    validate_certs: "no"
    client_key: "{{ invoker.confdir }}/{{ invoker_name }}/{{ invoker.ssl.key }}"
    client_cert: "{{ invoker.confdir }}/{{ invoker_name }}/{{ invoker.ssl.cert }}"
  register: result
  until: result.status == 200
  retries: 12
  delay: 5
  when: not lean<|MERGE_RESOLUTION|>--- conflicted
+++ resolved
@@ -287,12 +287,9 @@
       "CONFIG_whisk_containerPool_prewarmExpirationCheckIntervalVariance": "{{ container_pool_prewarm_expirationCheckIntervalVariance | default('10 seconds') }}"
       "CONFIG_whisk_containerPool_prewarmPromotion": "{{ container_pool_strict | default('false') | lower }}"
       "CONFIG_whisk_containerPool_prewarmMaxRetryLimit": "{{ container_pool_prewarm_max_retry_limit | default(5) }}"
-<<<<<<< HEAD
       "CONFIG_whisk_containerPool_batchDeletionSize": "{{ container_pool_batchDeletionSize | default(10) }}"
-=======
       "CONFIG_whisk_invoker_username": "{{ invoker.username }}"
       "CONFIG_whisk_invoker_password": "{{ invoker.password }}"
->>>>>>> 0c4aab1b
 
 - name: extend invoker dns env
   set_fact:
