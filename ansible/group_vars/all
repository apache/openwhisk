--- conflicted
+++ resolved
@@ -240,11 +240,7 @@
   version: 4.4.0-31
 
 couchdb:
-<<<<<<< HEAD
-  version: 2.0.0
-=======
   version: 2.1
->>>>>>> 301c38ba
 
 docker:
   # The user to install docker for. Defaults to the ansible user if not set. This will be the user who is able to run
