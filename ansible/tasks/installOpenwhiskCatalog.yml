--- conflicted
+++ resolved
@@ -29,11 +29,6 @@
     version: "{{ version }}"
 
 - name: install the catalog from the catalog location
-<<<<<<< HEAD
   shell: ./installCatalog.sh {{ catalog_auth_key }} {{ api_host }} {{ cli.path }} chdir="{{ catalog_location }}/packages"
-#  shell: ./installCatalog.sh {{ catalog_auth_key }} {{ api_host }} {{ catalog_namespace }} {{ cli.path }} chdir="{{ catalog_location }}/packages"
-=======
-  shell: ./installCatalog.sh {{ catalog_auth_key }} {{ api_host }} {{ catalog_namespace }} {{ cli.path }} chdir="{{ catalog_location }}/packages"
->>>>>>> 4e3ec3f0
   environment:
     OPENWHISK_HOME: "{{ openwhisk_home }}"