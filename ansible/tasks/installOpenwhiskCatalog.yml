--- conflicted
+++ resolved
@@ -30,9 +30,5 @@
 
 - name: install the catalog from the catalog location
   shell: ./installCatalog.sh {{ catalog_auth_key }} {{ api_host }} {{ cli.path }} chdir="{{ catalog_location }}/packages"
-<<<<<<< HEAD
-  #shell: ./installCatalog.sh {{ catalog_auth_key }} {{ api_host }} {{ catalog_namespace }} {{ cli.path }} chdir="{{ catalog_location }}/packages"
-=======
->>>>>>> 48b7ff07
   environment:
     OPENWHISK_HOME: "{{ openwhisk_home }}"