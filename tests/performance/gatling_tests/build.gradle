--- conflicted
+++ resolved
@@ -16,20 +16,9 @@
  */
 
 plugins {
-<<<<<<< HEAD
-    id "com.github.lkishalmi.gatling" version "3.2.1"
-}
-
-apply plugin: 'eclipse'
-apply plugin: 'scala'
-
-repositories {
-    mavenCentral()
-=======
-    id 'com.github.lkishalmi.gatling' version '0.7.2'
+    id 'com.github.lkishalmi.gatling' version '3.2.1'
     id 'eclipse'
     id 'scala'
->>>>>>> 51de9d70
 }
 
 sourceSets {
