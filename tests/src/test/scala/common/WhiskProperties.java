--- conflicted
+++ resolved
@@ -144,20 +144,8 @@
         return Integer.parseInt(whiskProperties.getProperty("kafkaras.host.port"));
     }
 
-<<<<<<< HEAD
-    public static String getConsulServerHost() {
-        return whiskProperties.getProperty("consulserver.host");
-    }
-
-    public static int getConsulKVPort() {
-        return Integer.parseInt(whiskProperties.getProperty("consul.host.port4"));
-    }
-
     public static String getZookeeperHosts() {
-=======
-    public static String getZookeeperHost() {
->>>>>>> e466e48a
-        return whiskProperties.getProperty("zookeeper.host");
+        return whiskProperties.getProperty("zookeeper.hosts");
     }
 
     public static int getZookeeperBasePort() {
