--- conflicted
+++ resolved
@@ -163,12 +163,8 @@
         500,
         sendAckToScheduler(producer))
 
-<<<<<<< HEAD
-    val exec = CodeExecAsString(RuntimeManifest("nodejs:10", ImageName("testImage")), "testCode", None)
+    val exec = CodeExecAsString(RuntimeManifest("nodejs:14", ImageName("testImage")), "testCode", None)
     val docId = DocId("testns/testAction@0.0.1")
-=======
-    val exec = CodeExecAsString(RuntimeManifest("nodejs:14", ImageName("testImage")), "testCode", None)
->>>>>>> 3ea756f2
     val action =
       WhiskAction(EntityPath("testns"), EntityName("testAction"), exec, limits = ActionLimits(TimeLimit(1.minute)))
     put(entityStore, action)
@@ -224,12 +220,8 @@
         500,
         sendAckToScheduler(ackConsumer.getProducer()))
 
-<<<<<<< HEAD
-    val exec = CodeExecAsString(RuntimeManifest("nodejs:10", ImageName("testImage")), "testCode", None)
+    val exec = CodeExecAsString(RuntimeManifest("nodejs:14", ImageName("testImage")), "testCode", None)
     val docId = DocId("testns/testAction2@0.0.1")
-=======
-    val exec = CodeExecAsString(RuntimeManifest("nodejs:14", ImageName("testImage")), "testCode", None)
->>>>>>> 3ea756f2
     val whiskAction =
       WhiskAction(EntityPath("testns"), EntityName("testAction2"), exec, limits = ActionLimits(TimeLimit(1.minute)))
     val execMetadata =
