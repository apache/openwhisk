/*
 * Licensed to the Apache Software Foundation (ASF) under one or more
 * contributor license agreements.  See the NOTICE file distributed with
 * this work for additional information regarding copyright ownership.
 * The ASF licenses this file to You under the Apache License, Version 2.0
 * (the "License"); you may not use this file except in compliance with
 * the License.  You may obtain a copy of the License at
 *
 *     http://www.apache.org/licenses/LICENSE-2.0
 *
 * Unless required by applicable law or agreed to in writing, software
 * distributed under the License is distributed on an "AS IS" BASIS,
 * WITHOUT WARRANTIES OR CONDITIONS OF ANY KIND, either express or implied.
 * See the License for the specific language governing permissions and
 * limitations under the License.
 */

package org.apache.openwhisk.core.scheduler.queue.test

import java.util.concurrent.atomic.AtomicInteger
import akka.actor.ActorSystem
import akka.testkit.{TestKit, TestProbe}
import common.StreamLogging
import org.apache.openwhisk.core.entity.{EntityName, EntityPath, FullyQualifiedEntityName, SemVer}
import org.apache.openwhisk.core.scheduler.SchedulingConfig
import org.apache.openwhisk.core.scheduler.queue._
import org.junit.runner.RunWith
import org.scalatest.concurrent.ScalaFutures
import org.scalatest.junit.JUnitRunner
import org.scalatest.{FlatSpecLike, Matchers}

import scala.concurrent.duration.DurationInt

@RunWith(classOf[JUnitRunner])
class SchedulingDecisionMakerTests
    extends TestKit(ActorSystem("SchedulingDecisionMakerTests"))
    with FlatSpecLike
    with ScalaFutures
    with Matchers
    with StreamLogging {

  behavior of "SchedulingDecisionMaker"

  implicit val ec = system.dispatcher

  val testNamespace = "test-namespace"
  val testAction = "test-action"
  val action = FullyQualifiedEntityName(EntityPath(testNamespace), EntityName(testAction), Some(SemVer(0, 0, 1)))

  val schedulingConfig = SchedulingConfig(100.milliseconds, 100.milliseconds, 10.seconds, false, 1.5)

  it should "decide pausing when the limit is less than equal to 0" in {
    val decisionMaker = system.actorOf(SchedulingDecisionMaker.props(testNamespace, action, schedulingConfig))
    val testProbe = TestProbe()

    val msg = QueueSnapshot(
      initialized = false,
      incomingMsgCount = new AtomicInteger(0),
      currentMsgCount = 0,
      existingContainerCount = 0,
      inProgressContainerCount = 0,
      staleActivationNum = 0,
      existingContainerCountInNamespace = 0,
      inProgressContainerCountInNamespace = 0,
      averageDuration = None,
<<<<<<< HEAD
      namespaceLimit = 0, // limit is 0
=======
      limit = 0, // limit is 0,
      maxActionConcurrency = 1,
>>>>>>> 415ae98f
      stateName = Running,
      recipient = testProbe.ref)

    decisionMaker ! msg

    testProbe.expectMsg(DecisionResults(Pausing, 0))
  }

  it should "skip decision if the state is already Flushing when the limit is <= 0" in {
    val decisionMaker = system.actorOf(SchedulingDecisionMaker.props(testNamespace, action, schedulingConfig))
    val testProbe = TestProbe()

    val msg = QueueSnapshot(
      initialized = false,
      incomingMsgCount = new AtomicInteger(0),
      currentMsgCount = 0,
      existingContainerCount = 0,
      inProgressContainerCount = 0,
      staleActivationNum = 0,
      existingContainerCountInNamespace = 0,
      inProgressContainerCountInNamespace = 0,
      averageDuration = None,
<<<<<<< HEAD
      namespaceLimit = 0, // limit is 0
=======
      limit = 0, // limit is 0
      maxActionConcurrency = 1,
>>>>>>> 415ae98f
      stateName = Flushing,
      recipient = testProbe.ref)

    decisionMaker ! msg

    testProbe.expectNoMessage()
  }

  it should "skip decision at any time if there is no message" in {
    val decisionMaker = system.actorOf(SchedulingDecisionMaker.props(testNamespace, action, schedulingConfig))

    // For Throttled states, there will be always at least one message to disable the throttling
    val states = List(Running, Idle, Flushing, Removing, Removed)
    val testProbe = TestProbe()

    states.foreach { state =>
      val msg = QueueSnapshot(
        initialized = false,
        incomingMsgCount = new AtomicInteger(0),
        currentMsgCount = 0,
        existingContainerCount = 1,
        inProgressContainerCount = 2,
        staleActivationNum = 0,
        existingContainerCountInNamespace = 1,
        inProgressContainerCountInNamespace = 2,
        averageDuration = None, // No average duration available
<<<<<<< HEAD
        namespaceLimit = 10,
=======
        limit = 10,
        maxActionConcurrency = 1,
>>>>>>> 415ae98f
        stateName = state,
        recipient = testProbe.ref)

      decisionMaker ! msg

      testProbe.expectNoMessage()
    }
  }

  it should "skip decision at any time if there is no message even with avg duration" in {
    val decisionMaker = system.actorOf(SchedulingDecisionMaker.props(testNamespace, action, schedulingConfig))
    val states = List(Running, Idle, Flushing, Removing, Removed)
    val testProbe = TestProbe()

    states.foreach { state =>
      val msg = QueueSnapshot(
        initialized = false,
        incomingMsgCount = new AtomicInteger(0),
        currentMsgCount = 0,
        existingContainerCount = 3,
        inProgressContainerCount = 5,
        staleActivationNum = 0,
        existingContainerCountInNamespace = 5,
        inProgressContainerCountInNamespace = 8,
        averageDuration = Some(1.0), // Some average duration available
<<<<<<< HEAD
        namespaceLimit = 20,
=======
        limit = 20,
        maxActionConcurrency = 1,
>>>>>>> 415ae98f
        stateName = state,
        recipient = testProbe.ref)

      decisionMaker ! msg

      testProbe.expectNoMessage()
    }
  }

  it should "enable namespace throttling with dropping msg when there is not enough capacity, no container, and namespace over-provision disabled" in {
    val decisionMaker = system.actorOf(SchedulingDecisionMaker.props(testNamespace, action, schedulingConfig))
    val testProbe = TestProbe()

    val msg = QueueSnapshot(
      initialized = true,
      incomingMsgCount = new AtomicInteger(0),
      currentMsgCount = 0,
      existingContainerCount = 0, // there is no container for this action
      inProgressContainerCount = 0,
      staleActivationNum = 0,
      existingContainerCountInNamespace = 1, // but there are already 2 containers in this namespace
      inProgressContainerCountInNamespace = 1,
      averageDuration = None,
<<<<<<< HEAD
      namespaceLimit = 2,
=======
      limit = 2,
      maxActionConcurrency = 1,
>>>>>>> 415ae98f
      stateName = Running,
      recipient = testProbe.ref)

    decisionMaker ! msg

    // this queue cannot create an initial container so enable throttling and drop messages.
    testProbe.expectMsg(DecisionResults(EnableNamespaceThrottling(dropMsg = true), 0))
  }

  it should "enable namespace throttling without dropping msg when there is not enough capacity but are some containers and namespace over-provision disabled" in {
    val decisionMaker = system.actorOf(SchedulingDecisionMaker.props(testNamespace, action, schedulingConfig))
    val testProbe = TestProbe()

    val msg = QueueSnapshot(
      initialized = true,
      incomingMsgCount = new AtomicInteger(0),
      currentMsgCount = 0,
      existingContainerCount = 1, // there are some containers for this action
      inProgressContainerCount = 1,
      staleActivationNum = 0,
      existingContainerCountInNamespace = 2, // but there are already 2 containers in this namespace
      inProgressContainerCountInNamespace = 2, // this value includes the count of this action as well.
      averageDuration = None,
<<<<<<< HEAD
      namespaceLimit = 4,
=======
      limit = 4,
      maxActionConcurrency = 1,
>>>>>>> 415ae98f
      stateName = Running,
      recipient = testProbe.ref)

    decisionMaker ! msg

    // this queue cannot create more containers
    testProbe.expectMsg(DecisionResults(EnableNamespaceThrottling(dropMsg = false), 0))
  }

  it should "add one container when there is no container, and namespace over-provision has capacity" in {
    val schedulingConfigNamespaceOverProvisioning =
      SchedulingConfig(100.milliseconds, 100.milliseconds, 10.seconds, true, 1.5)
    val decisionMaker =
      system.actorOf(SchedulingDecisionMaker.props(testNamespace, action, schedulingConfigNamespaceOverProvisioning))
    val testProbe = TestProbe()

    val msg = QueueSnapshot(
      initialized = false,
      incomingMsgCount = new AtomicInteger(0),
      currentMsgCount = 0,
      existingContainerCount = 0, // there is no container for this action
      inProgressContainerCount = 0,
      staleActivationNum = 0,
      existingContainerCountInNamespace = 1, // but there are already 2 containers in this namespace
      inProgressContainerCountInNamespace = 1,
      averageDuration = None,
      limit = 2,
      maxActionConcurrency = 1,
      stateName = Running,
      recipient = testProbe.ref)

    decisionMaker ! msg

    // this queue cannot create an initial container so enable throttling and drop messages.
    testProbe.expectMsg(DecisionResults(AddInitialContainer, 1))
  }

  it should "enable namespace throttling with dropping msg when there is no container, and namespace over-provision has no capacity" in {
    val schedulingConfigNamespaceOverProvisioning =
      SchedulingConfig(100.milliseconds, 100.milliseconds, 10.seconds, true, 1.0)
    val decisionMaker =
      system.actorOf(SchedulingDecisionMaker.props(testNamespace, action, schedulingConfigNamespaceOverProvisioning))
    val testProbe = TestProbe()

    val msg = QueueSnapshot(
      initialized = true,
      incomingMsgCount = new AtomicInteger(0),
      currentMsgCount = 0,
      existingContainerCount = 0, // there is no container for this action
      inProgressContainerCount = 0,
      staleActivationNum = 0,
      existingContainerCountInNamespace = 1, // but there are already 2 containers in this namespace
      inProgressContainerCountInNamespace = 1,
      averageDuration = None,
      limit = 2,
      maxActionConcurrency = 1,
      stateName = Running,
      recipient = testProbe.ref)

    decisionMaker ! msg

    // this queue cannot create an initial container so enable throttling and drop messages.
    testProbe.expectMsg(DecisionResults(EnableNamespaceThrottling(dropMsg = true), 0))
  }

  it should "disable namespace throttling when namespace over-provision has capacity again" in {
    val schedulingConfigNamespaceOverProvisioning =
      SchedulingConfig(100.milliseconds, 100.milliseconds, 10.seconds, true, 1.1)
    val decisionMaker =
      system.actorOf(SchedulingDecisionMaker.props(testNamespace, action, schedulingConfigNamespaceOverProvisioning))
    val testProbe = TestProbe()

    val msg = QueueSnapshot(
      initialized = true,
      incomingMsgCount = new AtomicInteger(0),
      currentMsgCount = 0,
      existingContainerCount = 1, // there is one container for this action
      inProgressContainerCount = 0,
      staleActivationNum = 0,
      existingContainerCountInNamespace = 1, // but there are already 2 containers in this namespace
      inProgressContainerCountInNamespace = 1,
      averageDuration = None,
      limit = 2,
      maxActionConcurrency = 1,
      stateName = NamespaceThrottled,
      recipient = testProbe.ref)

    decisionMaker ! msg

    // this queue cannot create an initial container so enable throttling and drop messages.
    testProbe.expectMsg(DecisionResults(DisableNamespaceThrottling, 0))
  }

  it should "enable namespace throttling without dropping msg when there is a container, and namespace over-provision has no additional capacity" in {
    val schedulingConfigNamespaceOverProvisioning =
      SchedulingConfig(100.milliseconds, 100.milliseconds, 10.seconds, true, 1.0)
    val decisionMaker =
      system.actorOf(SchedulingDecisionMaker.props(testNamespace, action, schedulingConfigNamespaceOverProvisioning))
    val testProbe = TestProbe()

    val msg = QueueSnapshot(
      initialized = true,
      incomingMsgCount = new AtomicInteger(0),
      currentMsgCount = 0,
      existingContainerCount = 1,
      inProgressContainerCount = 0,
      staleActivationNum = 0,
      existingContainerCountInNamespace = 1, // but there are already 2 containers in this namespace
      inProgressContainerCountInNamespace = 1,
      averageDuration = None,
      limit = 2,
      maxActionConcurrency = 1,
      stateName = Running,
      recipient = testProbe.ref)

    decisionMaker ! msg

    // this queue cannot create an additional container so enable throttling and drop messages.
    testProbe.expectMsg(DecisionResults(EnableNamespaceThrottling(dropMsg = false), 0))
  }

  it should "not enable namespace throttling when there is not enough capacity but are some containers and namespace over-provision is enabled with capacity" in {
    val schedulingConfigNamespaceOverProvisioning =
      SchedulingConfig(100.milliseconds, 100.milliseconds, 10.seconds, true, 1.5)
    val decisionMaker =
      system.actorOf(SchedulingDecisionMaker.props(testNamespace, action, schedulingConfigNamespaceOverProvisioning))
    val testProbe = TestProbe()

    val msg = QueueSnapshot(
      initialized = true,
      incomingMsgCount = new AtomicInteger(0),
      currentMsgCount = 0,
      existingContainerCount = 1, // there are some containers for this action
      inProgressContainerCount = 1,
      staleActivationNum = 0,
      existingContainerCountInNamespace = 2, // but there are already 2 containers in this namespace
      inProgressContainerCountInNamespace = 2, // this value includes the count of this action as well.
      averageDuration = None,
      limit = 4,
      maxActionConcurrency = 1,
      stateName = Running,
      recipient = testProbe.ref)

    decisionMaker ! msg

    // this queue cannot create more containers
    testProbe.expectNoMessage()
  }

  it should "add an initial container if there is not any" in {
    val decisionMaker = system.actorOf(SchedulingDecisionMaker.props(testNamespace, action, schedulingConfig))
    val testProbe = TestProbe()

    val msg = QueueSnapshot(
      initialized = false, // this queue is not initialized yet
      incomingMsgCount = new AtomicInteger(0),
      currentMsgCount = 0,
      existingContainerCount = 0,
      inProgressContainerCount = 0,
      staleActivationNum = 0,
      existingContainerCountInNamespace = 1,
      inProgressContainerCountInNamespace = 1,
      averageDuration = None,
<<<<<<< HEAD
      namespaceLimit = 4,
=======
      limit = 4,
      maxActionConcurrency = 1,
>>>>>>> 415ae98f
      stateName = Running,
      recipient = testProbe.ref)

    decisionMaker ! msg

    testProbe.expectMsg(DecisionResults(AddInitialContainer, 1))
  }

  it should "disable the namespace throttling with adding an initial container when there is no container" in {
    val decisionMaker = system.actorOf(SchedulingDecisionMaker.props(testNamespace, action, schedulingConfig))
    val testProbe = TestProbe()

    val msg = QueueSnapshot(
      initialized = false, // this queue is not initialized yet
      incomingMsgCount = new AtomicInteger(0),
      currentMsgCount = 1,
      existingContainerCount = 0,
      inProgressContainerCount = 0,
      staleActivationNum = 0,
      existingContainerCountInNamespace = 1,
      inProgressContainerCountInNamespace = 1,
      averageDuration = None,
<<<<<<< HEAD
      namespaceLimit = 4,
=======
      limit = 4,
      maxActionConcurrency = 1,
>>>>>>> 415ae98f
      stateName = NamespaceThrottled,
      recipient = testProbe.ref)

    decisionMaker ! msg

    testProbe.expectMsg(DecisionResults(DisableNamespaceThrottling, 0))
  }

  it should "disable the namespace throttling when there are some containers" in {
    val decisionMaker = system.actorOf(SchedulingDecisionMaker.props(testNamespace, action, schedulingConfig))
    val testProbe = TestProbe()

    val msg = QueueSnapshot(
      initialized = false, // this queue is not initialized yet
      incomingMsgCount = new AtomicInteger(0),
      currentMsgCount = 0,
      existingContainerCount = 1,
      inProgressContainerCount = 1,
      staleActivationNum = 0,
      existingContainerCountInNamespace = 1,
      inProgressContainerCountInNamespace = 1,
      averageDuration = None,
<<<<<<< HEAD
      namespaceLimit = 4,
=======
      limit = 4,
      maxActionConcurrency = 1,
>>>>>>> 415ae98f
      stateName = NamespaceThrottled,
      recipient = testProbe.ref)

    decisionMaker ! msg

    testProbe.expectMsg(DecisionResults(DisableNamespaceThrottling, 0))
  }

  // this is an exceptional case
  it should "add an initial container if there is no container in the Running state" in {
    val decisionMaker = system.actorOf(SchedulingDecisionMaker.props(testNamespace, action, schedulingConfig))
    val testProbe = TestProbe()

    val msg = QueueSnapshot(
      initialized = true,
      incomingMsgCount = new AtomicInteger(1), // if there is no message, it won't add a container.
      currentMsgCount = 0,
      existingContainerCount = 0,
      inProgressContainerCount = 0,
      staleActivationNum = 0,
      existingContainerCountInNamespace = 1,
      inProgressContainerCountInNamespace = 1,
      averageDuration = None,
<<<<<<< HEAD
      namespaceLimit = 4,
=======
      limit = 4,
      maxActionConcurrency = 1,
>>>>>>> 415ae98f
      stateName = Running,
      recipient = testProbe.ref)

    decisionMaker ! msg

    testProbe.expectMsg(DecisionResults(AddContainer, 1))
  }

  // this is an exceptional case
  it should "not add a container if there is no message even in the Running state" in {
    val decisionMaker = system.actorOf(SchedulingDecisionMaker.props(testNamespace, action, schedulingConfig))
    val testProbe = TestProbe()

    val msg = QueueSnapshot(
      initialized = true,
      incomingMsgCount = new AtomicInteger(0), // if there is no message, it won't add a container.
      currentMsgCount = 0,
      existingContainerCount = 0,
      inProgressContainerCount = 0,
      staleActivationNum = 0,
      existingContainerCountInNamespace = 1,
      inProgressContainerCountInNamespace = 1,
      averageDuration = None,
<<<<<<< HEAD
      namespaceLimit = 4,
=======
      limit = 4,
      maxActionConcurrency = 1,
>>>>>>> 415ae98f
      stateName = Running,
      recipient = testProbe.ref)

    decisionMaker ! msg

    testProbe.expectNoMessage()
  }

  // this can happen when the limit was 0 for some reason previously but it is increased after some time.
  it should "add one container if there is no container in the Paused state" in {
    val decisionMaker = system.actorOf(SchedulingDecisionMaker.props(testNamespace, action, schedulingConfig))
    val testProbe = TestProbe()

    val msg = QueueSnapshot(
      initialized = true,
      incomingMsgCount = new AtomicInteger(0), // it should add a container even if there is no message this is because all messages are dropped in the Paused state
      currentMsgCount = 0,
      existingContainerCount = 0,
      inProgressContainerCount = 0,
      staleActivationNum = 0,
      existingContainerCountInNamespace = 1,
      inProgressContainerCountInNamespace = 1,
      averageDuration = None,
<<<<<<< HEAD
      namespaceLimit = 4,
=======
      limit = 4,
      maxActionConcurrency = 1,
>>>>>>> 415ae98f
      stateName = Flushing,
      recipient = testProbe.ref)

    decisionMaker ! msg

    testProbe.expectMsg(DecisionResults(AddInitialContainer, 1))
  }

  it should "add one container if there is no container in the Waiting state" in {
    val decisionMaker = system.actorOf(SchedulingDecisionMaker.props(testNamespace, action, schedulingConfig))
    val testProbe = TestProbe()

    val msg = QueueSnapshot(
      initialized = true,
      incomingMsgCount = new AtomicInteger(0), // it should add a container even if there is no message this is because all messages are dropped in the Waiting state
      currentMsgCount = 0,
      existingContainerCount = 0,
      inProgressContainerCount = 0,
      staleActivationNum = 0,
      existingContainerCountInNamespace = 1,
      inProgressContainerCountInNamespace = 1,
      averageDuration = None,
<<<<<<< HEAD
      namespaceLimit = 4,
=======
      limit = 4,
      maxActionConcurrency = 1,
>>>>>>> 415ae98f
      stateName = Flushing,
      recipient = testProbe.ref)

    decisionMaker ! msg

    testProbe.expectMsg(DecisionResults(AddInitialContainer, 1))
  }

  it should "add same number of containers with the number of stale messages if there are any" in {
    val decisionMaker = system.actorOf(SchedulingDecisionMaker.props(testNamespace, action, schedulingConfig))
    val testProbe = TestProbe()

    val msg = QueueSnapshot(
      initialized = true,
      incomingMsgCount = new AtomicInteger(0),
      currentMsgCount = 2,
      existingContainerCount = 1,
      inProgressContainerCount = 0,
      staleActivationNum = 2,
      existingContainerCountInNamespace = 1,
      inProgressContainerCountInNamespace = 1,
      averageDuration = None,
<<<<<<< HEAD
      namespaceLimit = 4,
=======
      limit = 4,
      maxActionConcurrency = 1,
>>>>>>> 415ae98f
      stateName = Running,
      recipient = testProbe.ref)

    decisionMaker ! msg

    testProbe.expectMsg(DecisionResults(AddContainer, 2))
  }

  it should "add exclude the number of in-progress container when adding containers for stale messages when there is no available duration" in {
    val decisionMaker = system.actorOf(SchedulingDecisionMaker.props(testNamespace, action, schedulingConfig))
    val testProbe = TestProbe()

    val msg = QueueSnapshot(
      initialized = true,
      incomingMsgCount = new AtomicInteger(0),
      currentMsgCount = 2,
      existingContainerCount = 1,
      inProgressContainerCount = 1,
      staleActivationNum = 2,
      existingContainerCountInNamespace = 1,
      inProgressContainerCountInNamespace = 1,
      averageDuration = None,
<<<<<<< HEAD
      namespaceLimit = 4,
=======
      limit = 4,
      maxActionConcurrency = 1,
>>>>>>> 415ae98f
      stateName = Running,
      recipient = testProbe.ref)

    decisionMaker ! msg

    testProbe.expectMsg(DecisionResults(AddContainer, 1))
  }

  it should "add at most the same number with the limit when adding containers for stale messages when there is no available duration" in {
    val decisionMaker = system.actorOf(SchedulingDecisionMaker.props(testNamespace, action, schedulingConfig))
    val testProbe = TestProbe()

    val msg = QueueSnapshot(
      initialized = true,
      incomingMsgCount = new AtomicInteger(0),
      currentMsgCount = 6,
      existingContainerCount = 1,
      inProgressContainerCount = 1,
      staleActivationNum = 6,
      existingContainerCountInNamespace = 1,
      inProgressContainerCountInNamespace = 1,
      averageDuration = None,
<<<<<<< HEAD
      namespaceLimit = 4,
=======
      limit = 4,
      maxActionConcurrency = 1,
>>>>>>> 415ae98f
      stateName = Running,
      recipient = testProbe.ref)

    decisionMaker ! msg

    testProbe.expectMsg(DecisionResults(EnableNamespaceThrottling(dropMsg = false), 2))
  }

  it should "not add any container for stale messages if the increment is <= 0 when there when there is no available duration" in {
    val decisionMaker = system.actorOf(SchedulingDecisionMaker.props(testNamespace, action, schedulingConfig))
    val testProbe = TestProbe()

    val msg = QueueSnapshot(
      initialized = true,
      incomingMsgCount = new AtomicInteger(0),
      currentMsgCount = 2,
      existingContainerCount = 1,
      inProgressContainerCount = 6,
      staleActivationNum = 2,
      existingContainerCountInNamespace = 1,
      inProgressContainerCountInNamespace = 6,
      averageDuration = None,
<<<<<<< HEAD
      namespaceLimit = 10,
=======
      limit = 10,
      maxActionConcurrency = 1,
>>>>>>> 415ae98f
      stateName = Running,
      recipient = testProbe.ref)

    decisionMaker ! msg

    testProbe.expectNoMessage()
  }

  it should "add containers for stale messages based on duration when there is available duration" in {
    val decisionMaker = system.actorOf(SchedulingDecisionMaker.props(testNamespace, action, schedulingConfig))
    val testProbe = TestProbe()

    val msg = QueueSnapshot(
      initialized = true,
      incomingMsgCount = new AtomicInteger(0),
      currentMsgCount = 6,
      existingContainerCount = 1,
      inProgressContainerCount = 0,
      staleActivationNum = 6, // stale messages exist
      existingContainerCountInNamespace = 1,
      inProgressContainerCountInNamespace = 0,
      averageDuration = Some(50), // the average duration exists
<<<<<<< HEAD
      namespaceLimit = 10,
=======
      limit = 10,
      maxActionConcurrency = 1,
>>>>>>> 415ae98f
      stateName = Running,
      recipient = testProbe.ref)

    decisionMaker ! msg

    // available messages / threshold / duration
    // 6 / 100 / 50 = 3
    testProbe.expectMsg(DecisionResults(AddContainer, 3))
  }

  it should "add containers for stale messages at most the number of messages when there is available duration" in {
    val decisionMaker = system.actorOf(SchedulingDecisionMaker.props(testNamespace, action, schedulingConfig))
    val testProbe = TestProbe()

    val msg = QueueSnapshot(
      initialized = true,
      incomingMsgCount = new AtomicInteger(0),
      currentMsgCount = 2,
      existingContainerCount = 1,
      inProgressContainerCount = 0,
      staleActivationNum = 2, // stale messages exist
      existingContainerCountInNamespace = 1,
      inProgressContainerCountInNamespace = 0,
      averageDuration = Some(1000), // the average duration exists
<<<<<<< HEAD
      namespaceLimit = 10,
=======
      limit = 10,
      maxActionConcurrency = 1,
>>>>>>> 415ae98f
      stateName = Running,
      recipient = testProbe.ref)

    decisionMaker ! msg

    // available messages / threshold / duration
    // 2 / 100 / 1000 = 20, but add only 2 containers for 2 messages
    testProbe.expectMsg(DecisionResults(AddContainer, 2))
  }

  it should "add containers for stale messages within the limit when there is available duration" in {
    val decisionMaker = system.actorOf(SchedulingDecisionMaker.props(testNamespace, action, schedulingConfig))
    val testProbe = TestProbe()

    val msg = QueueSnapshot(
      initialized = true,
      incomingMsgCount = new AtomicInteger(0),
      currentMsgCount = 10,
      existingContainerCount = 1,
      inProgressContainerCount = 0,
      staleActivationNum = 10, // stale messages exist
      existingContainerCountInNamespace = 1,
      inProgressContainerCountInNamespace = 0,
      averageDuration = Some(1000), // the average duration exists
<<<<<<< HEAD
      namespaceLimit = 4,
=======
      limit = 4,
      maxActionConcurrency = 1,
>>>>>>> 415ae98f
      stateName = Running,
      recipient = testProbe.ref)

    decisionMaker ! msg

    // available messages / threshold / duration
    // 10 / 100 / 1000 = 100, but because there is only 10 messages, it is supposed to be 10.
    // Finally it becomes it becomes 3 because there are not enough capacity.
    // limit - total containers in a namespace = 4 - 1 = 3
    testProbe.expectMsg(DecisionResults(EnableNamespaceThrottling(dropMsg = false), 3))
  }

  it should "add containers based on duration if there is no stale message" in {
    val decisionMaker = system.actorOf(SchedulingDecisionMaker.props(testNamespace, action, schedulingConfig))
    val testProbe = TestProbe()

    val msg = QueueSnapshot(
      initialized = true,
      incomingMsgCount = new AtomicInteger(4),
      currentMsgCount = 2,
      existingContainerCount = 1,
      inProgressContainerCount = 0,
      staleActivationNum = 0, // no stale message exist
      existingContainerCountInNamespace = 1,
      inProgressContainerCountInNamespace = 0,
      averageDuration = Some(1000), // the average duration exists
<<<<<<< HEAD
      namespaceLimit = 10,
=======
      limit = 10,
      maxActionConcurrency = 1,
>>>>>>> 415ae98f
      stateName = Running,
      recipient = testProbe.ref)

    decisionMaker ! msg

    // available messages / threshold / duration
    // 6 / 100 / 1000 = 60, but because there is only 6 messages, it is supposed to be 6.
    // Finally it becomes it becomes 5 because there is already one container.
    testProbe.expectMsg(DecisionResults(AddContainer, 5))
  }

  it should "add containers based on duration within the capacity if there is no stale message" in {
    val decisionMaker = system.actorOf(SchedulingDecisionMaker.props(testNamespace, action, schedulingConfig))
    val testProbe = TestProbe()

    val msg = QueueSnapshot(
      initialized = true,
      incomingMsgCount = new AtomicInteger(4),
      currentMsgCount = 2,
      existingContainerCount = 1,
      inProgressContainerCount = 0,
      staleActivationNum = 0, // no stale message exist
      existingContainerCountInNamespace = 1,
      inProgressContainerCountInNamespace = 0,
      averageDuration = Some(1000), // the average duration exists
<<<<<<< HEAD
      namespaceLimit = 4,
=======
      limit = 4,
      maxActionConcurrency = 1,
>>>>>>> 415ae98f
      stateName = Running,
      recipient = testProbe.ref)

    decisionMaker ! msg

    // available messages / threshold / duration
    // 6 / 100 / 1000 = 60, but because there is only 6 messages, it is supposed to be 6.
    // Finally it becomes it becomes 3 because there is not enough capacity
    // limit - containers in a namespace = 4 - 1 = 3
    testProbe.expectMsg(DecisionResults(EnableNamespaceThrottling(dropMsg = false), 3))
  }

  it should "not add container when expected TPS is bigger than available message if there is no stale message" in {
    val decisionMaker = system.actorOf(SchedulingDecisionMaker.props(testNamespace, action, schedulingConfig))
    val testProbe = TestProbe()

    val msg = QueueSnapshot(
      initialized = true,
      incomingMsgCount = new AtomicInteger(0),
      currentMsgCount = 4,
      existingContainerCount = 5,
      inProgressContainerCount = 0,
      staleActivationNum = 0, // no stale message exist
      existingContainerCountInNamespace = 5,
      inProgressContainerCountInNamespace = 0,
      averageDuration = Some(1000), // the average duration exists
<<<<<<< HEAD
      namespaceLimit = 10,
=======
      limit = 10,
      maxActionConcurrency = 1,
>>>>>>> 415ae98f
      stateName = Running,
      recipient = testProbe.ref)

    decisionMaker ! msg

    // available messages / threshold / duration
    // 6 / 100 / 1000 = 60, but because there is only 6 messages, it is supposed to be 6.
    // Finally it becomes it becomes 5 because there is already one container.
    testProbe.expectNoMessage()
  }

  it should "add one container when there is no container and are some messages" in {
    val decisionMaker = system.actorOf(SchedulingDecisionMaker.props(testNamespace, action, schedulingConfig))
    val testProbe = TestProbe()

    val msg = QueueSnapshot(
      initialized = true,
      incomingMsgCount = new AtomicInteger(0),
      currentMsgCount = 4,
      existingContainerCount = 0,
      inProgressContainerCount = 0,
      staleActivationNum = 0, // no stale message exist
      existingContainerCountInNamespace = 0,
      inProgressContainerCountInNamespace = 0,
      averageDuration = None, // the average duration exists
<<<<<<< HEAD
      namespaceLimit = 10,
=======
      limit = 10,
      maxActionConcurrency = 1,
>>>>>>> 415ae98f
      stateName = Running,
      recipient = testProbe.ref)

    decisionMaker ! msg

    testProbe.expectMsg(DecisionResults(AddContainer, 1))
  }

  it should "add more containers when there are stale messages even in the GracefulShuttingDown state" in {
    val decisionMaker = system.actorOf(SchedulingDecisionMaker.props(testNamespace, action, schedulingConfig))
    val testProbe = TestProbe()

    val msg = QueueSnapshot(
      initialized = true,
      incomingMsgCount = new AtomicInteger(0),
      currentMsgCount = 4,
      existingContainerCount = 1, // some containers are running and in-progress
      inProgressContainerCount = 1,
      staleActivationNum = 4, // stale message exist
      existingContainerCountInNamespace = 1,
      inProgressContainerCountInNamespace = 1,
      averageDuration = Some(1000), // the average duration exists
<<<<<<< HEAD
      namespaceLimit = 10,
=======
      limit = 10,
      maxActionConcurrency = 1,
>>>>>>> 415ae98f
      stateName = Removing,
      recipient = testProbe.ref)

    decisionMaker ! msg

    // available messages / threshold / duration
    // 4 / 100 / 1000 = 40, but because there is only 4 messages, it is supposed to be 4.
    // Finally it becomes it becomes 3 because there is not enough capacity.
    testProbe.expectMsg(DecisionResults(AddContainer, 3))
  }

  it should "add more containers when there are stale messages even in the GracefulShuttingDown state when there is no duration" in {
    val decisionMaker = system.actorOf(SchedulingDecisionMaker.props(testNamespace, action, schedulingConfig))
    val testProbe = TestProbe()

    val msg = QueueSnapshot(
      initialized = true,
      incomingMsgCount = new AtomicInteger(0),
      currentMsgCount = 4,
      existingContainerCount = 1,
      inProgressContainerCount = 2, // some containers are in progress
      staleActivationNum = 4, // stale message exist
      existingContainerCountInNamespace = 1,
      inProgressContainerCountInNamespace = 2,
      averageDuration = None, // the average duration does not exist
<<<<<<< HEAD
      namespaceLimit = 10,
=======
      limit = 10,
      maxActionConcurrency = 1,
>>>>>>> 415ae98f
      stateName = Removing,
      recipient = testProbe.ref)

    decisionMaker ! msg

    // available messages / threshold / duration
    // 6 / 100 / 1000 = 60, but because there is only 6 messages, it is supposed to be 6.
    // Finally it becomes it becomes 5 because there is already one container.
    testProbe.expectMsg(DecisionResults(AddContainer, 2))
  }

  it should "add more containers when there are stale messages and non-stale messages and both message classes need more containers" in {
    val decisionMaker = system.actorOf(SchedulingDecisionMaker.props(testNamespace, action, schedulingConfig))
    val testProbe = TestProbe()

    val msg = QueueSnapshot(
      initialized = true,
      incomingMsgCount = new AtomicInteger(0),
      currentMsgCount = 5,
      existingContainerCount = 2,
      inProgressContainerCount = 0,
      staleActivationNum = 2,
      existingContainerCountInNamespace = 2,
      inProgressContainerCountInNamespace = 0,
      averageDuration = Some(1000), // the average duration exists
      limit = 10,
      maxActionConcurrency = 1,
      stateName = Running,
      recipient = testProbe.ref)

    decisionMaker ! msg

    //should add two for the stale messages and one to increase tps of non-stale available messages
    testProbe.expectMsg(DecisionResults(AddContainer, 3))
  }

  it should "add more containers when there are stale messages and non-stale messages have needed tps" in {
    val decisionMaker = system.actorOf(SchedulingDecisionMaker.props(testNamespace, action, schedulingConfig))
    val testProbe = TestProbe()

    val msg = QueueSnapshot(
      initialized = true,
      incomingMsgCount = new AtomicInteger(0),
      currentMsgCount = 5,
      existingContainerCount = 2,
      inProgressContainerCount = 0,
      staleActivationNum = 2,
      existingContainerCountInNamespace = 2,
      inProgressContainerCountInNamespace = 0,
      averageDuration = Some(50), // the average duration gives container throughput of 2
      limit = 10,
      maxActionConcurrency = 1,
      stateName = Running,
      recipient = testProbe.ref)

    decisionMaker ! msg

    //should add one additional container for stale messages and non-stale messages still meet tps
    testProbe.expectMsg(DecisionResults(AddContainer, 1))
  }

  it should "enable namespace throttling while adding more container when there are stale messages even in the GracefulShuttingDown" in {
    val decisionMaker = system.actorOf(SchedulingDecisionMaker.props(testNamespace, action, schedulingConfig))
    val testProbe = TestProbe()

    val msg = QueueSnapshot(
      initialized = true,
      incomingMsgCount = new AtomicInteger(0),
      currentMsgCount = 4,
      existingContainerCount = 1,
      inProgressContainerCount = 2, // some containers are in progress
      staleActivationNum = 4, // stale message exist
      existingContainerCountInNamespace = 1,
      inProgressContainerCountInNamespace = 2,
      averageDuration = None, // the average duration does not exist
<<<<<<< HEAD
      namespaceLimit = 4,
=======
      limit = 4,
      maxActionConcurrency = 1,
>>>>>>> 415ae98f
      stateName = Removing,
      recipient = testProbe.ref)

    decisionMaker ! msg

    // available messages / threshold / duration
    // 4 / 100 / 1000 = 40, but because there is only 4 messages, it is supposed to be 4.
    // it should subtract the in-progress number so it is supposed to be 2
    // but there is not enough capacity, it becomes 1
    testProbe.expectMsg(DecisionResults(EnableNamespaceThrottling(false), 1))
  }

  it should "correctly calculate demand is met when action concurrency >1 w/ average duration and no stale activations" in {
    val decisionMaker = system.actorOf(SchedulingDecisionMaker.props(testNamespace, action, schedulingConfig))
    val testProbe = TestProbe()

    // container
    val msg = QueueSnapshot(
      initialized = true,
      incomingMsgCount = new AtomicInteger(0),
      currentMsgCount = 4,
      existingContainerCount = 2,
      inProgressContainerCount = 0,
      staleActivationNum = 0,
      existingContainerCountInNamespace = 2,
      inProgressContainerCountInNamespace = 0,
      averageDuration = Some(100.0),
      limit = 4,
      maxActionConcurrency = 2,
      stateName = Running,
      recipient = testProbe.ref)

    decisionMaker ! msg

    // available messages is 4 with duration equaling the stale threshold and action concurrency of 2 so needed containers
    // should be exactly 2
    testProbe.expectNoMessage()
  }

  it should "add containers when action concurrency >1 w/ average duration and demand is not met" in {
    val decisionMaker = system.actorOf(SchedulingDecisionMaker.props(testNamespace, action, schedulingConfig))
    val testProbe = TestProbe()

    // container
    val msg = QueueSnapshot(
      initialized = true,
      incomingMsgCount = new AtomicInteger(0),
      currentMsgCount = 20,
      existingContainerCount = 2,
      inProgressContainerCount = 0,
      staleActivationNum = 0,
      existingContainerCountInNamespace = 2,
      inProgressContainerCountInNamespace = 0,
      averageDuration = Some(50.0),
      limit = 10,
      maxActionConcurrency = 3,
      stateName = Running,
      recipient = testProbe.ref)

    decisionMaker ! msg

    // available messages is 20 and throughput should be 100.0 / 50.0 * 3 = 6
    // existing container is 2 so can handle 12 messages, therefore need 2 more containers
    testProbe.expectMsg(DecisionResults(AddContainer, 2))
  }

  it should "add containers when action concurrency >1 w/ average duration and demand is not met and has stale activations" in {
    val decisionMaker = system.actorOf(SchedulingDecisionMaker.props(testNamespace, action, schedulingConfig))
    val testProbe = TestProbe()

    // container
    val msg = QueueSnapshot(
      initialized = true,
      incomingMsgCount = new AtomicInteger(0),
      currentMsgCount = 30,
      existingContainerCount = 2,
      inProgressContainerCount = 0,
      staleActivationNum = 10,
      existingContainerCountInNamespace = 2,
      inProgressContainerCountInNamespace = 0,
      averageDuration = Some(50.0),
      limit = 10,
      maxActionConcurrency = 3,
      stateName = Running,
      recipient = testProbe.ref)

    decisionMaker ! msg

    // available messages is 30 and throughput should be 100.0 / 50.0 * 3 = 6
    // existing container is 2 so can handle 12 messages, therefore need 2 more containers for non-stale
    // stale has 10 activations so need another additional 2
    testProbe.expectMsg(DecisionResults(AddContainer, 4))
  }

  it should "add containers when action concurrency >1 when no average duration and there are stale activations" in {
    val decisionMaker = system.actorOf(SchedulingDecisionMaker.props(testNamespace, action, schedulingConfig))
    val testProbe = TestProbe()

    // container
    val msg = QueueSnapshot(
      initialized = true,
      incomingMsgCount = new AtomicInteger(0),
      currentMsgCount = 10,
      existingContainerCount = 1,
      inProgressContainerCount = 0,
      staleActivationNum = 10,
      existingContainerCountInNamespace = 2,
      inProgressContainerCountInNamespace = 0,
      averageDuration = None,
      limit = 10,
      maxActionConcurrency = 3,
      stateName = Running,
      recipient = testProbe.ref)

    decisionMaker ! msg

    // stale messages are 10. want stale to be handled by first pass of requests from containers so
    // 10 / 3 = 4.0
    testProbe.expectMsg(DecisionResults(AddContainer, 4))
  }
}<|MERGE_RESOLUTION|>--- conflicted
+++ resolved
@@ -63,12 +63,9 @@
       existingContainerCountInNamespace = 0,
       inProgressContainerCountInNamespace = 0,
       averageDuration = None,
-<<<<<<< HEAD
-      namespaceLimit = 0, // limit is 0
-=======
-      limit = 0, // limit is 0,
-      maxActionConcurrency = 1,
->>>>>>> 415ae98f
+      namespaceLimit = 0,
+      actionLimit = 0, // limit is 0,
+      maxActionConcurrency = 1,
       stateName = Running,
       recipient = testProbe.ref)
 
@@ -91,12 +88,9 @@
       existingContainerCountInNamespace = 0,
       inProgressContainerCountInNamespace = 0,
       averageDuration = None,
-<<<<<<< HEAD
-      namespaceLimit = 0, // limit is 0
-=======
-      limit = 0, // limit is 0
-      maxActionConcurrency = 1,
->>>>>>> 415ae98f
+      namespaceLimit = 0,
+      actionLimit = 0, // limit is 0
+      maxActionConcurrency = 1,
       stateName = Flushing,
       recipient = testProbe.ref)
 
@@ -123,12 +117,9 @@
         existingContainerCountInNamespace = 1,
         inProgressContainerCountInNamespace = 2,
         averageDuration = None, // No average duration available
-<<<<<<< HEAD
         namespaceLimit = 10,
-=======
-        limit = 10,
+        actionLimit = 10,
         maxActionConcurrency = 1,
->>>>>>> 415ae98f
         stateName = state,
         recipient = testProbe.ref)
 
@@ -154,12 +145,9 @@
         existingContainerCountInNamespace = 5,
         inProgressContainerCountInNamespace = 8,
         averageDuration = Some(1.0), // Some average duration available
-<<<<<<< HEAD
         namespaceLimit = 20,
-=======
-        limit = 20,
+        actionLimit = 20,
         maxActionConcurrency = 1,
->>>>>>> 415ae98f
         stateName = state,
         recipient = testProbe.ref)
 
@@ -183,12 +171,9 @@
       existingContainerCountInNamespace = 1, // but there are already 2 containers in this namespace
       inProgressContainerCountInNamespace = 1,
       averageDuration = None,
-<<<<<<< HEAD
       namespaceLimit = 2,
-=======
-      limit = 2,
-      maxActionConcurrency = 1,
->>>>>>> 415ae98f
+      actionLimit = 2,
+      maxActionConcurrency = 1,
       stateName = Running,
       recipient = testProbe.ref)
 
@@ -212,12 +197,9 @@
       existingContainerCountInNamespace = 2, // but there are already 2 containers in this namespace
       inProgressContainerCountInNamespace = 2, // this value includes the count of this action as well.
       averageDuration = None,
-<<<<<<< HEAD
-      namespaceLimit = 4,
-=======
-      limit = 4,
-      maxActionConcurrency = 1,
->>>>>>> 415ae98f
+      namespaceLimit = 4,
+      actionLimit = 4,
+      maxActionConcurrency = 1,
       stateName = Running,
       recipient = testProbe.ref)
 
@@ -244,7 +226,8 @@
       existingContainerCountInNamespace = 1, // but there are already 2 containers in this namespace
       inProgressContainerCountInNamespace = 1,
       averageDuration = None,
-      limit = 2,
+      namespaceLimit = 2,
+      actionLimit = 2,
       maxActionConcurrency = 1,
       stateName = Running,
       recipient = testProbe.ref)
@@ -272,7 +255,8 @@
       existingContainerCountInNamespace = 1, // but there are already 2 containers in this namespace
       inProgressContainerCountInNamespace = 1,
       averageDuration = None,
-      limit = 2,
+      namespaceLimit = 2,
+      actionLimit = 2,
       maxActionConcurrency = 1,
       stateName = Running,
       recipient = testProbe.ref)
@@ -300,7 +284,8 @@
       existingContainerCountInNamespace = 1, // but there are already 2 containers in this namespace
       inProgressContainerCountInNamespace = 1,
       averageDuration = None,
-      limit = 2,
+      namespaceLimit = 2,
+      actionLimit = 2,
       maxActionConcurrency = 1,
       stateName = NamespaceThrottled,
       recipient = testProbe.ref)
@@ -328,7 +313,8 @@
       existingContainerCountInNamespace = 1, // but there are already 2 containers in this namespace
       inProgressContainerCountInNamespace = 1,
       averageDuration = None,
-      limit = 2,
+      namespaceLimit = 2,
+      actionLimit = 2,
       maxActionConcurrency = 1,
       stateName = Running,
       recipient = testProbe.ref)
@@ -356,7 +342,8 @@
       existingContainerCountInNamespace = 2, // but there are already 2 containers in this namespace
       inProgressContainerCountInNamespace = 2, // this value includes the count of this action as well.
       averageDuration = None,
-      limit = 4,
+      namespaceLimit = 4,
+      actionLimit = 4,
       maxActionConcurrency = 1,
       stateName = Running,
       recipient = testProbe.ref)
@@ -381,12 +368,9 @@
       existingContainerCountInNamespace = 1,
       inProgressContainerCountInNamespace = 1,
       averageDuration = None,
-<<<<<<< HEAD
-      namespaceLimit = 4,
-=======
-      limit = 4,
-      maxActionConcurrency = 1,
->>>>>>> 415ae98f
+      namespaceLimit = 4,
+      actionLimit = 4,
+      maxActionConcurrency = 1,
       stateName = Running,
       recipient = testProbe.ref)
 
@@ -409,12 +393,9 @@
       existingContainerCountInNamespace = 1,
       inProgressContainerCountInNamespace = 1,
       averageDuration = None,
-<<<<<<< HEAD
-      namespaceLimit = 4,
-=======
-      limit = 4,
-      maxActionConcurrency = 1,
->>>>>>> 415ae98f
+      namespaceLimit = 4,
+      actionLimit = 4,
+      maxActionConcurrency = 1,
       stateName = NamespaceThrottled,
       recipient = testProbe.ref)
 
@@ -437,12 +418,9 @@
       existingContainerCountInNamespace = 1,
       inProgressContainerCountInNamespace = 1,
       averageDuration = None,
-<<<<<<< HEAD
-      namespaceLimit = 4,
-=======
-      limit = 4,
-      maxActionConcurrency = 1,
->>>>>>> 415ae98f
+      namespaceLimit = 4,
+      actionLimit = 4,
+      maxActionConcurrency = 1,
       stateName = NamespaceThrottled,
       recipient = testProbe.ref)
 
@@ -466,12 +444,9 @@
       existingContainerCountInNamespace = 1,
       inProgressContainerCountInNamespace = 1,
       averageDuration = None,
-<<<<<<< HEAD
-      namespaceLimit = 4,
-=======
-      limit = 4,
-      maxActionConcurrency = 1,
->>>>>>> 415ae98f
+      namespaceLimit = 4,
+      actionLimit = 4,
+      maxActionConcurrency = 1,
       stateName = Running,
       recipient = testProbe.ref)
 
@@ -495,12 +470,9 @@
       existingContainerCountInNamespace = 1,
       inProgressContainerCountInNamespace = 1,
       averageDuration = None,
-<<<<<<< HEAD
-      namespaceLimit = 4,
-=======
-      limit = 4,
-      maxActionConcurrency = 1,
->>>>>>> 415ae98f
+      namespaceLimit = 4,
+      actionLimit = 4,
+      maxActionConcurrency = 1,
       stateName = Running,
       recipient = testProbe.ref)
 
@@ -524,12 +496,9 @@
       existingContainerCountInNamespace = 1,
       inProgressContainerCountInNamespace = 1,
       averageDuration = None,
-<<<<<<< HEAD
-      namespaceLimit = 4,
-=======
-      limit = 4,
-      maxActionConcurrency = 1,
->>>>>>> 415ae98f
+      namespaceLimit = 4,
+      actionLimit = 4,
+      maxActionConcurrency = 1,
       stateName = Flushing,
       recipient = testProbe.ref)
 
@@ -552,12 +521,9 @@
       existingContainerCountInNamespace = 1,
       inProgressContainerCountInNamespace = 1,
       averageDuration = None,
-<<<<<<< HEAD
-      namespaceLimit = 4,
-=======
-      limit = 4,
-      maxActionConcurrency = 1,
->>>>>>> 415ae98f
+      namespaceLimit = 4,
+      actionLimit = 4,
+      maxActionConcurrency = 1,
       stateName = Flushing,
       recipient = testProbe.ref)
 
@@ -580,12 +546,9 @@
       existingContainerCountInNamespace = 1,
       inProgressContainerCountInNamespace = 1,
       averageDuration = None,
-<<<<<<< HEAD
-      namespaceLimit = 4,
-=======
-      limit = 4,
-      maxActionConcurrency = 1,
->>>>>>> 415ae98f
+      namespaceLimit = 4,
+      actionLimit = 4,
+      maxActionConcurrency = 1,
       stateName = Running,
       recipient = testProbe.ref)
 
@@ -608,12 +571,9 @@
       existingContainerCountInNamespace = 1,
       inProgressContainerCountInNamespace = 1,
       averageDuration = None,
-<<<<<<< HEAD
-      namespaceLimit = 4,
-=======
-      limit = 4,
-      maxActionConcurrency = 1,
->>>>>>> 415ae98f
+      namespaceLimit = 4,
+      actionLimit = 4,
+      maxActionConcurrency = 1,
       stateName = Running,
       recipient = testProbe.ref)
 
@@ -636,12 +596,9 @@
       existingContainerCountInNamespace = 1,
       inProgressContainerCountInNamespace = 1,
       averageDuration = None,
-<<<<<<< HEAD
-      namespaceLimit = 4,
-=======
-      limit = 4,
-      maxActionConcurrency = 1,
->>>>>>> 415ae98f
+      namespaceLimit = 4,
+      actionLimit = 4,
+      maxActionConcurrency = 1,
       stateName = Running,
       recipient = testProbe.ref)
 
@@ -664,12 +621,9 @@
       existingContainerCountInNamespace = 1,
       inProgressContainerCountInNamespace = 6,
       averageDuration = None,
-<<<<<<< HEAD
-      namespaceLimit = 10,
-=======
-      limit = 10,
-      maxActionConcurrency = 1,
->>>>>>> 415ae98f
+      namespaceLimit = 10,
+      actionLimit = 10,
+      maxActionConcurrency = 1,
       stateName = Running,
       recipient = testProbe.ref)
 
@@ -692,12 +646,9 @@
       existingContainerCountInNamespace = 1,
       inProgressContainerCountInNamespace = 0,
       averageDuration = Some(50), // the average duration exists
-<<<<<<< HEAD
-      namespaceLimit = 10,
-=======
-      limit = 10,
-      maxActionConcurrency = 1,
->>>>>>> 415ae98f
+      namespaceLimit = 10,
+      actionLimit = 10,
+      maxActionConcurrency = 1,
       stateName = Running,
       recipient = testProbe.ref)
 
@@ -722,12 +673,9 @@
       existingContainerCountInNamespace = 1,
       inProgressContainerCountInNamespace = 0,
       averageDuration = Some(1000), // the average duration exists
-<<<<<<< HEAD
-      namespaceLimit = 10,
-=======
-      limit = 10,
-      maxActionConcurrency = 1,
->>>>>>> 415ae98f
+      namespaceLimit = 10,
+      actionLimit = 10,
+      maxActionConcurrency = 1,
       stateName = Running,
       recipient = testProbe.ref)
 
@@ -752,12 +700,9 @@
       existingContainerCountInNamespace = 1,
       inProgressContainerCountInNamespace = 0,
       averageDuration = Some(1000), // the average duration exists
-<<<<<<< HEAD
-      namespaceLimit = 4,
-=======
-      limit = 4,
-      maxActionConcurrency = 1,
->>>>>>> 415ae98f
+      namespaceLimit = 4,
+      actionLimit = 4,
+      maxActionConcurrency = 1,
       stateName = Running,
       recipient = testProbe.ref)
 
@@ -784,12 +729,9 @@
       existingContainerCountInNamespace = 1,
       inProgressContainerCountInNamespace = 0,
       averageDuration = Some(1000), // the average duration exists
-<<<<<<< HEAD
-      namespaceLimit = 10,
-=======
-      limit = 10,
-      maxActionConcurrency = 1,
->>>>>>> 415ae98f
+      namespaceLimit = 10,
+      actionLimit = 10,
+      maxActionConcurrency = 1,
       stateName = Running,
       recipient = testProbe.ref)
 
@@ -815,12 +757,9 @@
       existingContainerCountInNamespace = 1,
       inProgressContainerCountInNamespace = 0,
       averageDuration = Some(1000), // the average duration exists
-<<<<<<< HEAD
-      namespaceLimit = 4,
-=======
-      limit = 4,
-      maxActionConcurrency = 1,
->>>>>>> 415ae98f
+      namespaceLimit = 4,
+      actionLimit = 4,
+      maxActionConcurrency = 1,
       stateName = Running,
       recipient = testProbe.ref)
 
@@ -847,12 +786,9 @@
       existingContainerCountInNamespace = 5,
       inProgressContainerCountInNamespace = 0,
       averageDuration = Some(1000), // the average duration exists
-<<<<<<< HEAD
-      namespaceLimit = 10,
-=======
-      limit = 10,
-      maxActionConcurrency = 1,
->>>>>>> 415ae98f
+      namespaceLimit = 10,
+      actionLimit = 10,
+      maxActionConcurrency = 1,
       stateName = Running,
       recipient = testProbe.ref)
 
@@ -878,12 +814,9 @@
       existingContainerCountInNamespace = 0,
       inProgressContainerCountInNamespace = 0,
       averageDuration = None, // the average duration exists
-<<<<<<< HEAD
-      namespaceLimit = 10,
-=======
-      limit = 10,
-      maxActionConcurrency = 1,
->>>>>>> 415ae98f
+      namespaceLimit = 10,
+      actionLimit = 10,
+      maxActionConcurrency = 1,
       stateName = Running,
       recipient = testProbe.ref)
 
@@ -906,12 +839,9 @@
       existingContainerCountInNamespace = 1,
       inProgressContainerCountInNamespace = 1,
       averageDuration = Some(1000), // the average duration exists
-<<<<<<< HEAD
-      namespaceLimit = 10,
-=======
-      limit = 10,
-      maxActionConcurrency = 1,
->>>>>>> 415ae98f
+      namespaceLimit = 10,
+      actionLimit = 10,
+      maxActionConcurrency = 1,
       stateName = Removing,
       recipient = testProbe.ref)
 
@@ -937,12 +867,9 @@
       existingContainerCountInNamespace = 1,
       inProgressContainerCountInNamespace = 2,
       averageDuration = None, // the average duration does not exist
-<<<<<<< HEAD
-      namespaceLimit = 10,
-=======
-      limit = 10,
-      maxActionConcurrency = 1,
->>>>>>> 415ae98f
+      namespaceLimit = 10,
+      actionLimit = 10,
+      maxActionConcurrency = 1,
       stateName = Removing,
       recipient = testProbe.ref)
 
@@ -968,7 +895,8 @@
       existingContainerCountInNamespace = 2,
       inProgressContainerCountInNamespace = 0,
       averageDuration = Some(1000), // the average duration exists
-      limit = 10,
+      namespaceLimit = 10,
+      actionLimit = 10,
       maxActionConcurrency = 1,
       stateName = Running,
       recipient = testProbe.ref)
@@ -993,7 +921,8 @@
       existingContainerCountInNamespace = 2,
       inProgressContainerCountInNamespace = 0,
       averageDuration = Some(50), // the average duration gives container throughput of 2
-      limit = 10,
+      namespaceLimit = 10,
+      actionLimit = 10,
       maxActionConcurrency = 1,
       stateName = Running,
       recipient = testProbe.ref)
@@ -1018,12 +947,9 @@
       existingContainerCountInNamespace = 1,
       inProgressContainerCountInNamespace = 2,
       averageDuration = None, // the average duration does not exist
-<<<<<<< HEAD
-      namespaceLimit = 4,
-=======
-      limit = 4,
-      maxActionConcurrency = 1,
->>>>>>> 415ae98f
+      namespaceLimit = 4,
+      actionLimit = 4,
+      maxActionConcurrency = 1,
       stateName = Removing,
       recipient = testProbe.ref)
 
@@ -1051,7 +977,8 @@
       existingContainerCountInNamespace = 2,
       inProgressContainerCountInNamespace = 0,
       averageDuration = Some(100.0),
-      limit = 4,
+      namespaceLimit = 4,
+      actionLimit = 4,
       maxActionConcurrency = 2,
       stateName = Running,
       recipient = testProbe.ref)
@@ -1078,7 +1005,8 @@
       existingContainerCountInNamespace = 2,
       inProgressContainerCountInNamespace = 0,
       averageDuration = Some(50.0),
-      limit = 10,
+      namespaceLimit = 10,
+      actionLimit = 10,
       maxActionConcurrency = 3,
       stateName = Running,
       recipient = testProbe.ref)
@@ -1105,7 +1033,8 @@
       existingContainerCountInNamespace = 2,
       inProgressContainerCountInNamespace = 0,
       averageDuration = Some(50.0),
-      limit = 10,
+      namespaceLimit = 10,
+      actionLimit = 10,
       maxActionConcurrency = 3,
       stateName = Running,
       recipient = testProbe.ref)
@@ -1133,7 +1062,8 @@
       existingContainerCountInNamespace = 2,
       inProgressContainerCountInNamespace = 0,
       averageDuration = None,
-      limit = 10,
+      namespaceLimit = 10,
+      actionLimit = 10,
       maxActionConcurrency = 3,
       stateName = Running,
       recipient = testProbe.ref)
