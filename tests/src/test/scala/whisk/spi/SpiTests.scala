--- conflicted
+++ resolved
@@ -43,53 +43,46 @@
     a[ClassNotFoundException] should be thrownBy SpiLoader.get[MissingModule]
   }
 
-<<<<<<< HEAD
-    it should "throw an exception if the config key is missing" in {
-        a[ConfigException] should be thrownBy SpiLoader.get[MissingKey]
-    }
-    it should "create a single cached instance when accessing a caching SPI with same key" in {
-        val first = SpiLoader.get[CachedValueProvider[String]].getOrInit("key", "value1")
-        val second = SpiLoader.get[CachedValueProvider[String]].getOrInit("key", "value2")
-        first shouldBe "value1"
-        first shouldBe second
-    }
-    it should "create a separate instance when accessing a caching Spi with different keys" in {
-        val first = SpiLoader.get[CachedValueProvider[String]].getOrInit("key", "value1")
-        val second = SpiLoader.get[CachedValueProvider[String]].getOrInit("key2", "value2")
-        first should not be second
-        first shouldBe "value1"
-        second shouldBe "value2"
-    }
-    it should "recreate a cached instance when accessing a caching SPI with same key after removal" in {
-        val loader = SpiLoader.get[CachedValueProvider[String]]
-        val first = loader.getOrInit("key", "value1")
-        val second = loader.getOrInit("key", "value2")
-        first shouldBe "value1"
-        second shouldBe "value1"
-        //now remove
-        loader.cleanup("key")
-        val third = loader.getOrInit("key", "value2")
-        third shouldBe "value2"
-    }
-=======
   it should "throw an exception if the config key is missing" in {
     a[ConfigException] should be thrownBy SpiLoader.get[MissingKey]
   }
->>>>>>> 5f84bb9d
+  it should "create a single cached instance when accessing a caching SPI with same key" in {
+    val first = SpiLoader.get[CachedValueProvider[String]].getOrInit("key", "value1")
+    val second = SpiLoader.get[CachedValueProvider[String]].getOrInit("key", "value2")
+    first shouldBe "value1"
+    first shouldBe second
+  }
+  it should "create a separate instance when accessing a caching Spi with different keys" in {
+    val first = SpiLoader.get[CachedValueProvider[String]].getOrInit("key", "value1")
+    val second = SpiLoader.get[CachedValueProvider[String]].getOrInit("key2", "value2")
+    first should not be second
+    first shouldBe "value1"
+    second shouldBe "value2"
+  }
+  it should "recreate a cached instance when accessing a caching SPI with same key after removal" in {
+    val loader = SpiLoader.get[CachedValueProvider[String]]
+    val first = loader.getOrInit("key", "value1")
+    val second = loader.getOrInit("key", "value2")
+    first shouldBe "value1"
+    second shouldBe "value1"
+    //now remove
+    loader.cleanup("key")
+    val third = loader.getOrInit("key", "value2")
+    third shouldBe "value2"
+  }
 }
 
 trait SimpleSpi extends Spi
 object SimpleSpiImpl extends SimpleSpi
 
 trait CachedValueProvider[D] extends Spi {
-    def getOrInit(key: String, value: D): D
-    def cleanup(key:String): Option[D]
+  def getOrInit(key: String, value: D): D
+  def cleanup(key: String): Option[D]
 }
 object CachedValueProviderImpl extends CachedValueProvider[String] with SpiInstanceCaching[String, String] {
-    override def getOrInit(key: String,  value: String): String = getInstanceOrCreate(key, value)
-    override def cleanup(key: String) = removeInstance(key)
+  override def getOrInit(key: String, value: String): String = getInstanceOrCreate(key, value)
+  override def cleanup(key: String) = removeInstance(key)
 }
-
 
 trait MissingSpi extends Spi
 trait MissingModule extends Spi
