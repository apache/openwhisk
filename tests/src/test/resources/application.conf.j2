# Licensed to the Apache Software Foundation (ASF) under one or more contributor
# license agreements; and to You under the Apache License, Version 2.0.

whisk.spi {
  SimpleSpi = org.apache.openwhisk.spi.SimpleSpiImpl
  MissingSpi = org.apache.openwhisk.spi.MissingImpl
  MissingModule = missing.module
}

# Blocking requests fall back to non-blocking after ~60s
akka.http.client.idle-timeout = 90 s
akka.http.host-connection-pool.idle-timeout = 90 s
akka.http.host-connection-pool.client.idle-timeout = 90 s

# Avoid system exit for test runs
akka.jvm-exit-on-fatal-error = off

# Each ActorSystem binds to a free port
akka.remote.artery.canonical.port=0

whisk {
    feature-flags {
      require-api-key-annotation = {{ whisk.feature_flags.require_api_key_annotation | default(true) }}
      require-response-payload = {{ whisk.feature_flags.require_response_payload | default(true) }}
    }
    # kafka related configuration
    kafka {
        replication-factor = 1
        topics {
            KafkaConnectorTestTopic {
                segment-bytes   =  536870912
                retention-bytes = 1073741824
                retention-ms    = 3600000
            }
            prefix = "{{ kafka.topicsPrefix }}"
            user-event {
                prefix = "{{ kafka.topicsUserEventPrefix }}"
            }
        }
        common {
          security-protocol: {{ kafka.protocol }}
          ssl-truststore-location: "{{ openwhisk_home }}/ansible/roles/kafka/files/{{ kafka.ssl.keystore.name }}"
          ssl-truststore-password: "{{ kafka.ssl.keystore.password }}"
          ssl-keystore-location: "{{ openwhisk_home }}/ansible/roles/kafka/files/{{ kafka.ssl.keystore.name }}"
          ssl-keystore-password: "{{ kafka.ssl.keystore.password }}"
        }
        consumer {
          max-poll-interval-ms: 10000
        }
    }

    couchdb {
        protocol = "{{ db.protocol }}"
        host     = "{{ db.host }}"
        port     = "{{ db.port }}"
        username = "{{ db.credentials.admin.user }}"
        password = "{{ db.credentials.admin.pass }}"
        provider = "{{ db.provider }}"
        databases {
          WhiskAuth       = "{{ db.whisk.auth }}"
          WhiskEntity     = "{{ db.whisk.actions }}"
          WhiskActivation = "{{ db.whisk.activations }}"
        }
    }

    cosmosdb {
        endpoint   = ${?COSMOSDB_ENDPOINT}
        key        = ${?COSMOSDB_KEY}
        db         = ${?COSMOSDB_NAME}
        throughput = 400
    }

    mongodb {
        uri         = ${?MONGODB_CONNECT_STRING}
        database    = ${?MONGODB_DATABASE}
    }

    controller {
      protocol = {{ controller.protocol }}
      https {
        keystore-flavor = "{{ controller.ssl.storeFlavor }}"
        keystore-path = "{{ openwhisk_home }}/ansible/roles/controller/files/{{ controller.ssl.keystore.name }}"
        keystore-password = "{{ controller.ssl.keystore.password }}"
        client-auth = "{{ controller.ssl.clientAuth }}"
      }
    }
    invoker {
      protocol = {{ invoker.protocol }}
      https {
        keystore-flavor = "{{ invoker.ssl.storeFlavor }}"
        keystore-path = "{{ openwhisk_home }}/ansible/roles/invoker/files/{{ invoker.ssl.keystore.name }}"
        keystore-password = "{{ invoker.ssl.keystore.password }}"
        client-auth = "{{ invoker.ssl.clientAuth }}"
      }
    }
    user-events {
        enabled = {{ user_events }}
    }

    container-factory {
        runtimes-registry {
            url = "{{ runtimes_registry | default('') }}"
        }
        user-images-registry {
            url = "{{ user_images_registry | default('') }}"
        }
    }

    parameter-storage {
        current = "off"
    }

    elasticsearch {
        docker-image = "{{ elasticsearch.docker_image | default('docker.elastic.co/elasticsearch/elasticsearch:' ~ elasticsearch.version ) }}"
    }

    helm.release = "release"
    runtime.delete.timeout = "30 seconds"

    duration-checker {
        time-window = "{{ durationChecker.timeWindow }}"
    }

    activation-store {
        elasticsearch {
            protocol      = "{{ db.elasticsearch.protocol }}"
            hosts         = "{{ elasticsearch_connect_string }}"
            index-pattern = "{{ db.elasticsearch.index_pattern }}"
            username      = "{{ db.elasticsearch.auth.admin.username }}"
            password      = "{{ db.elasticsearch.auth.admin.password }}"
        }
    }

    etcd {
        hosts = "{{ etcd_connect_string }}"
        lease {
            timeout = "{{ etcd.lease.timeout }}"
        }
        pool {
            threads = "{{ etcd.pool_threads }}"
        }
    }

    scheduler {
        protocol = "{{ scheduler.protocol }}"
        grpc {
            tls = "{{ scheduler.grpc.tls | default('false') | lower }}"
        }
        queue {
            idle-grace = "{{ scheduler.queue.idleGrace | default('20 seconds') }}"
            stop-grace = "{{ scheduler.queue.stopGrace | default('20 seconds') }}"
            flush-grace = "{{ scheduler_queue_flushGrace | default('60 seconds') }}"
            graceful-shutdown-timeout = "{{ scheduler.queue.gracefulShutdownTimeout | default('5 seconds') }}"
            max-retention-size = "{{ scheduler.queue.maxRetentionSize | default(10000) }}"
            max-retention-ms = "{{ scheduler.queue.maxRetentionMs | default(60000) }}"
            throttling-fraction = "{{ scheduler.queue.throttlingFraction | default(0.9) }}"
            duration-buffer-size = "{{ scheduler.queue.durationBufferSize | default(10) }}"
        }
        queue-manager {
            max-scheduling-time = "{{ scheduler.queueManager.maxSchedulingTime }}"
            max-retries-to-get-queue = "{{ scheduler.queueManager.maxRetriesToGetQueue }}"
        }
        max-peek = "{{ scheduler.maxPeek }}"
<<<<<<< HEAD
        in-progress-job-retention = "{{ scheduler.inProgressJobRetentionSecond | default('20 seconds') }}"
        data-management-service {
            retry-interval = "{{ scheduler.dataManagementService.retryInterval | default('1 second') }}"
        }
=======
        in-progress-job-retention = "{{ scheduler.inProgressJobRetention | default('20 seconds') }}"
>>>>>>> cbdcfe57
    }
}

#test-only overrides so that tests can override defaults in application.conf (todo: move all defaults to reference.conf)
test {
  whisk {
    concurrency-limit {
      max = 200
    }
  }
}<|MERGE_RESOLUTION|>--- conflicted
+++ resolved
@@ -161,14 +161,10 @@
             max-retries-to-get-queue = "{{ scheduler.queueManager.maxRetriesToGetQueue }}"
         }
         max-peek = "{{ scheduler.maxPeek }}"
-<<<<<<< HEAD
-        in-progress-job-retention = "{{ scheduler.inProgressJobRetentionSecond | default('20 seconds') }}"
+        in-progress-job-retention = "{{ scheduler.inProgressJobRetention | default('20 seconds') }}"
         data-management-service {
             retry-interval = "{{ scheduler.dataManagementService.retryInterval | default('1 second') }}"
         }
-=======
-        in-progress-job-retention = "{{ scheduler.inProgressJobRetention | default('20 seconds') }}"
->>>>>>> cbdcfe57
     }
 }
 
